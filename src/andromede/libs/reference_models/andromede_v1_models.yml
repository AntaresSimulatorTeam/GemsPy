# Copyright (c) 2024, RTE (https://www.rte-france.com)
#
# See AUTHORS.txt
#
# This Source Code Form is subject to the terms of the Mozilla Public
# License, v. 2.0. If a copy of the MPL was not distributed with this
# file, You can obtain one at http://mozilla.org/MPL/2.0/.
#
# SPDX-License-Identifier: MPL-2.0
#
# This file is part of the Antares project.

library:
  id: andromede-v1-models
  description: Andromede V1 model library

  port-types:
    - id: flow
      description: A port which transfers power flow
      fields:
        - id: flow
  models:
    - id: dsr
      parameters:
        - id: max_load
          time-dependent: true
          scenario-dependent: true
        - id: curtailment_price
          time-dependent: false
          scenario-dependent: false
      variables:
        - id: curtailment
          lower-bound: 0
          upper-bound: max_load
      objective: expec(sum(curtailment * curtailment_price))
      ports:
        - id: balance_port
          type: flow
      port-field-definitions:
        - port: balance_port
          field: flow
          definition: -max_load + curtailment


    - id: electrolyser
      parameters:
      - id: efficiency
        scenario-dependent: false
        time-dependent: false
      - id: p_max
        scenario-dependent: true
        time-dependent: true
      variables:
      - id: power
        lower-bound: 0
        upper-bound: p_max
      ports:
        - id: power_port
          type: flow
        - id: hydrogen_port
          type: flow
      port-field-definitions:
        - port: power_port
          field: flow
          definition: -power
        - port: hydrogen_port
          field: flow
          definition: efficiency * power

<<<<<<< HEAD
    - id: battery_BP23
=======
    - id: battery
>>>>>>> b190b130
      parameters:
        - id: reservoir_capacity
          time-dependent: false
          scenario-dependent: false
        - id: injection_nominal_capacity
          time-dependent: false
          scenario-dependent: false
        - id: withdrawal_nominal_capacity
          time-dependent: false
          scenario-dependent: false
        - id: efficiency_injection
          time-dependent: false
          scenario-dependent: false
        - id: efficiency_withdrawal
          time-dependent: false
          scenario-dependent: false
        - id: lower_rule_curve
          time-dependent: true
          scenario-dependent: true
        - id: upper_rule_curve
          time-dependent: true
          scenario-dependent: true
        - id: p_max_injection_modulation  # Read in p_max_injection
          time-dependent: true
          scenario-dependent: true
        - id: p_max_withdrawal_modulation # Read in p_max_withdrawal
          time-dependent: true
          scenario-dependent: true
        - id: marginal_cost
          time-dependent: true
          scenario-dependent: false


      variables:
        - id: p_injection
          lower-bound: 0
          upper-bound: p_max_injection_modulation * injection_nominal_capacity # p_max_injection_modulation is a timeseries with adimensional values between 0 and 1
        - id: p_withdrawal
          lower-bound: 0
          upper-bound: p_max_withdrawal_modulation * withdrawal_nominal_capacity # p_max_withdrawal_modulation is a timeseries with adimensional values between 0 and 1
        - id: level
          lower-bound: lower_rule_curve * reservoir_capacity
          upper-bound: upper_rule_curve * reservoir_capacity
      ports:
        - id: injection_port
          type: flow
      port-field-definitions:
        - port: injection_port
          field: flow
          definition: p_withdrawal - p_injection
      constraints:
        - id: level_equation
          expression: level[t+1] = level + efficiency_injection * p_injection - efficiency_withdrawal * p_withdrawal 
      objective: expec(sum(marginal_cost * p_injection))<|MERGE_RESOLUTION|>--- conflicted
+++ resolved
@@ -67,11 +67,7 @@
           field: flow
           definition: efficiency * power
 
-<<<<<<< HEAD
-    - id: battery_BP23
-=======
     - id: battery
->>>>>>> b190b130
       parameters:
         - id: reservoir_capacity
           time-dependent: false
