--- conflicted
+++ resolved
@@ -14,11 +14,7 @@
 import os
 from dataclasses import dataclass
 from pathlib import Path
-<<<<<<< HEAD
-from typing import List, Optional, TextIO
-=======
-from typing import List, Optional, Union
->>>>>>> 5aa314db
+from typing import List, Optional, TextIO, Union
 
 import pandas as pd
 from pydantic import Field
@@ -26,16 +22,10 @@
 
 from andromede.utils import ModifiedBaseModel
 
-<<<<<<< HEAD
-def parse_yaml_components(input_components: TextIO) -> "InputComponents":
-    tree = safe_load(input_components)
-    return InputComponents.model_validate(tree["study"])
-=======
 
-def parse_yaml_components(input_study: typing.TextIO) -> "InputSystem":
+def parse_yaml_components(input_study: TextIO) -> "InputSystem":
     tree = safe_load(input_study)
     return InputSystem.model_validate(tree["system"])
->>>>>>> 5aa314db
 
 
 def parse_scenario_builder(file: Path) -> pd.DataFrame:
