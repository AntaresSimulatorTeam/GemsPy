# Copyright (c) 2024, RTE (https://www.rte-france.com)
#
# See AUTHORS.txt
#
# This Source Code Form is subject to the terms of the Mozilla Public
# License, v. 2.0. If a copy of the MPL was not distributed with this
# file, You can obtain one at http://mozilla.org/MPL/2.0/.
#
# SPDX-License-Identifier: MPL-2.0
#
# This file is part of the Antares project.
from abc import ABC, abstractmethod
from dataclasses import dataclass
from pathlib import Path
from typing import Dict, Mapping, Optional

import pandas as pd

from andromede.study.network import Network


@dataclass(frozen=True)
class TimeScenarioIndex:
    time: int
    scenario: int


@dataclass(frozen=True)
class TimeIndex:
    time: int


@dataclass(frozen=True)
class ScenarioIndex:
    scenario: int


@dataclass(frozen=True)
class Scenarization:
    _scenarization: Dict[int, int]

    def get_scenario_for_year(self, year: int) -> int:
        return self._scenarization[year]

    def add_year(self, year: int, scenario: int) -> None:
        if year in self._scenarization:
            raise ValueError(f"the year {year} is already defined")
        self._scenarization[year] = scenario


@dataclass(frozen=True)
class AbstractDataStructure(ABC):
    @abstractmethod
    def get_value(
        self, timestep: Optional[int], scenario: Optional[int], node_id: str = ""
    ) -> float:
        raise NotImplementedError()

    @abstractmethod
    def check_requirement(self, time: bool, scenario: bool) -> bool:
        """
        Check if the data structure meets certain requirements.
        Implement this method in subclasses as needed.
        """
        pass


@dataclass(frozen=True)
class ConstantData(AbstractDataStructure):
    value: float

    def get_value(
        self, timestep: Optional[int], scenario: Optional[int], node_id: str = ""
    ) -> float:
        return self.value

    # ConstantData can be used for time varying or constant models
    def check_requirement(self, time: bool, scenario: bool) -> bool:
        if not isinstance(self, ConstantData):
            raise ValueError("Invalid data type for ConstantData")
        return True


@dataclass(frozen=True)
class TimeSeriesData(AbstractDataStructure):
    """
    Container for identifiable timeseries data.
    When a model is instantiated as a component, property values
    can be defined by referencing one of those timeseries by its ID.
    """

    time_series: Mapping[TimeIndex, float]

    def get_value(
        self, timestep: Optional[int], scenario: Optional[int], node_id: str = ""
    ) -> float:
        if timestep is None:
            raise KeyError("Time series data requires a time index.")
        return self.time_series[TimeIndex(timestep)]

    def check_requirement(self, time: bool, scenario: bool) -> bool:
        if not isinstance(self, TimeSeriesData):
            raise ValueError("Invalid data type for TimeSeriesData")

        return time


@dataclass(frozen=True)
class ScenarioSeriesData(AbstractDataStructure):
    """
    Container for identifiable timeseries data.
    When a model is instantiated as a component, property values
    can be defined by referencing one of those timeseries by its ID.
    """

<<<<<<< HEAD
    scenario_series: Mapping[ScenarioIndex, float]
=======
    scenario_series: Dict[ScenarioIndex, float]
    scenarization: Optional[Scenarization] = None
>>>>>>> 5aa314db

    def get_value(
        self, timestep: Optional[int], scenario: Optional[int], node_id: str = ""
    ) -> float:
        if scenario is None:
            raise KeyError("Scenario series data requires a scenario index.")
        if self.scenarization:
            scenario = self.scenarization.get_scenario_for_year(scenario)
        return self.scenario_series[ScenarioIndex(scenario)]

    def check_requirement(self, time: bool, scenario: bool) -> bool:
        if not isinstance(self, ScenarioSeriesData):
            raise ValueError("Invalid data type for TimeSeriesData")

        return scenario


def load_ts_from_txt(
    timeseries_name: Optional[str], path_to_file: Optional[Path]
) -> pd.DataFrame:
    if path_to_file is not None and timeseries_name is not None:
        timeseries_with_extension = timeseries_name + ".txt"
        ts_path = path_to_file / timeseries_with_extension
    try:
        return pd.read_csv(ts_path, header=None, sep=r"\s+")

    except FileNotFoundError:
        raise FileNotFoundError(f"File '{timeseries_name}' does not exist")
    except Exception:
        raise Exception(f"An error has arrived when processing '{ts_path}'")


def dataframe_to_time_series(ts_dataframe: pd.DataFrame) -> Dict[TimeIndex, float]:
    if ts_dataframe.shape[1] != 1:
        raise ValueError(
            f"Could not convert input data to time series data. Expect data series with exactly one column, got shape {ts_dataframe.shape}"
        )
    df_index = ts_dataframe.index.astype(int)  # Only for mypy
    return {
        TimeIndex(index): float(value)
        for index, value in zip(df_index, ts_dataframe.iloc[:, 0].values)
    }


def dataframe_to_scenario_series(
    ts_dataframe: pd.DataFrame,
) -> Dict[ScenarioIndex, float]:
    if ts_dataframe.shape[0] != 1:
        raise ValueError(
            f"Could not convert input data to scenario series data. Expect data series with exactly one line, got shape {ts_dataframe.shape}"
        )

    return {
        ScenarioIndex(col_id): float(value)
        for col_id, value in zip(
            list(range(ts_dataframe.shape[1])), ts_dataframe.iloc[0, :].values
        )
    }


@dataclass(frozen=True)
class TimeScenarioSeriesData(AbstractDataStructure):
    """
    Container for identifiable timeseries data.
    When a model is instantiated as a component, property values
    can be defined by referencing one of those timeseries by its ID.
    """

    time_scenario_series: pd.DataFrame
    scenarization: Optional[Scenarization] = None

    def get_value(
        self, timestep: Optional[int], scenario: Optional[int], node_id: str = ""
    ) -> float:
        if timestep is None:
            raise KeyError("Time scenario data requires a time index.")
        if scenario is None:
            raise KeyError("Time scenario data requires a scenario index.")
        if self.scenarization:
            scenario = self.scenarization.get_scenario_for_year(scenario)
        value = str(self.time_scenario_series.iloc[timestep, scenario])
        return float(value)

    def check_requirement(self, time: bool, scenario: bool) -> bool:
        if not isinstance(self, TimeScenarioSeriesData):
            raise ValueError("Invalid data type for TimeScenarioSeriesData")

        return time and scenario


@dataclass(frozen=True)
class TreeData(AbstractDataStructure):
    data: Mapping[str, AbstractDataStructure]

    def get_value(
        self, timestep: Optional[int], scenario: Optional[int], node_id: str = ""
    ) -> float:
        return self.data[node_id].get_value(timestep, scenario)

    def check_requirement(self, time: bool, scenario: bool) -> bool:
        return all(
            node_data.check_requirement(time, scenario)
            for node_data in self.data.values()
        )


@dataclass(frozen=True)
class ComponentParameterIndex:
    component_id: str
    parameter_name: str


class DataBase:
    """
    Container for identifiable data.
    When a model is instantiated as a component, property values
    can be defined by referencing one of those data by its ID.
    Data can have different structure : constant, varying in time or scenarios.
    """

    _data: Dict[ComponentParameterIndex, AbstractDataStructure]

    def __init__(self) -> None:
        self._data: Dict[ComponentParameterIndex, AbstractDataStructure] = {}

    def get_data(self, component_id: str, parameter_name: str) -> AbstractDataStructure:
        return self._data[ComponentParameterIndex(component_id, parameter_name)]

    def add_data(
        self, component_id: str, parameter_name: str, data: AbstractDataStructure
    ) -> None:
        self._data[ComponentParameterIndex(component_id, parameter_name)] = data

    def get_value(
        self, index: ComponentParameterIndex, timestep: int, scenario: int
    ) -> float:
        if index in self._data:
            return self._data[index].get_value(timestep, scenario)
        else:
            raise KeyError(f"Index {index} not found.")

    def requirements_consistency(self, network: Network) -> None:
        for component in network.components:
            for param in component.model.parameters.values():
                data_structure = self.get_data(component.id, param.name)

                if not data_structure.check_requirement(
                    component.model.parameters[param.name].structure.time,
                    component.model.parameters[param.name].structure.scenario,
                ):
                    raise ValueError(
                        f"Data inconsistency for component: {component.id}, parameter: {param.name}. Requirement not met."
                    )<|MERGE_RESOLUTION|>--- conflicted
+++ resolved
@@ -113,12 +113,8 @@
     can be defined by referencing one of those timeseries by its ID.
     """
 
-<<<<<<< HEAD
     scenario_series: Mapping[ScenarioIndex, float]
-=======
-    scenario_series: Dict[ScenarioIndex, float]
     scenarization: Optional[Scenarization] = None
->>>>>>> 5aa314db
 
     def get_value(
         self, timestep: Optional[int], scenario: Optional[int], node_id: str = ""
