# Copyright (c) 2024, RTE (https://www.rte-france.com)
#
# See AUTHORS.txt
#
# This Source Code Form is subject to the terms of the Mozilla Public
# License, v. 2.0. If a copy of the MPL was not distributed with this
# file, You can obtain one at http://mozilla.org/MPL/2.0/.
#
# SPDX-License-Identifier: MPL-2.0
#
# This file is part of the Antares project.
import os
from abc import ABC, abstractmethod
from dataclasses import dataclass
from pathlib import Path
from typing import Dict, Optional

import pandas as pd

from andromede.study.network import Network


@dataclass(frozen=True)
class TimeScenarioIndex:
    time: int
    scenario: int


@dataclass(frozen=True)
class TimeIndex:
    time: int


@dataclass(frozen=True)
class ScenarioIndex:
    scenario: int


@dataclass(frozen=True)
class AbstractDataStructure(ABC):
    def get_value(self, timestep: int, scenario: int) -> float:
        return NotImplemented

    @abstractmethod
    def check_requirement(self, time: bool, scenario: bool) -> bool:
        """
        Check if the data structure meets certain requirements.
        Implement this method in subclasses as needed.
        """
        pass


@dataclass(frozen=True)
class ConstantData(AbstractDataStructure):
    value: float

    def get_value(self, timestep: int, scenario: int) -> float:
        return self.value

    # ConstantData can be used for time varying or constant models
    def check_requirement(self, time: bool, scenario: bool) -> bool:
        if not isinstance(self, ConstantData):
            raise ValueError("Invalid data type for ConstantData")
        return True


@dataclass(frozen=True)
class TimeSeriesData(AbstractDataStructure):
    """
    Container for identifiable timeseries data.
    When a model is instantiated as a component, property values
    can be defined by referencing one of those timeseries by its ID.
    """

    time_series: Dict[TimeIndex, float]

    def get_value(self, timestep: int, scenario: int) -> float:
        return self.time_series[TimeIndex(timestep)]

    def check_requirement(self, time: bool, scenario: bool) -> bool:
        if not isinstance(self, TimeSeriesData):
            raise ValueError("Invalid data type for TimeSeriesData")

        return time


@dataclass(frozen=True)
class ScenarioSeriesData(AbstractDataStructure):
    """
    Container for identifiable timeseries data.
    When a model is instantiated as a component, property values
    can be defined by referencing one of those timeseries by its ID.
    """

    scenario_series: Dict[ScenarioIndex, float]

    def get_value(self, timestep: int, scenario: int) -> float:
        return self.scenario_series[ScenarioIndex(scenario)]

    def check_requirement(self, time: bool, scenario: bool) -> bool:
        if not isinstance(self, ScenarioSeriesData):
            raise ValueError("Invalid data type for TimeSeriesData")

        return scenario


def load_ts_from_txt(
    timeseries_name: Optional[str], path_to_file: Optional[Path]
) -> pd.DataFrame:
    if path_to_file is not None and timeseries_name is not None:
        timeseries_with_extension = timeseries_name + ".txt"
        ts_path = path_to_file / timeseries_with_extension
    try:
        return pd.read_csv(ts_path, header=None, sep="\s+")
<<<<<<< HEAD
    except FileNotFoundError:
        raise FileNotFoundError(f"File '{timeseries_name}' does not exist")
=======
    except Exception:
        raise Exception(f"An error has arrived when processing '{ts_path}'")
>>>>>>> 1c1bbd23


@dataclass(frozen=True)
class TimeScenarioSeriesData(AbstractDataStructure):
    """
    Container for identifiable timeseries data.
    When a model is instantiated as a component, property values
    can be defined by referencing one of those timeseries by its ID.
    """

    time_scenario_series: pd.DataFrame

    def get_value(self, timestep: int, scenario: int) -> float:
        value = str(self.time_scenario_series.iloc[timestep, scenario])
        return float(value)

    def check_requirement(self, time: bool, scenario: bool) -> bool:
        if not isinstance(self, TimeScenarioSeriesData):
            raise ValueError("Invalid data type for TimeScenarioSeriesData")

        return time and scenario


@dataclass(frozen=True)
class ComponentParameterIndex:
    component_id: str
    parameter_name: str


class DataBase:
    """
    Container for identifiable data.
    When a model is instantiated as a component, property values
    can be defined by referencing one of those data by its ID.
    Data can have different structure : constant, varying in time or scenarios.
    """

    _data: Dict[ComponentParameterIndex, AbstractDataStructure]

    def __init__(self) -> None:
        self._data: Dict[ComponentParameterIndex, AbstractDataStructure] = {}

    def get_data(self, component_id: str, parameter_name: str) -> AbstractDataStructure:
        return self._data[ComponentParameterIndex(component_id, parameter_name)]

    def add_data(
        self, component_id: str, parameter_name: str, data: AbstractDataStructure
    ) -> None:
        self._data[ComponentParameterIndex(component_id, parameter_name)] = data

    def get_value(
        self, index: ComponentParameterIndex, timestep: int, scenario: int
    ) -> float:
        if index in self._data:
            return self._data[index].get_value(timestep, scenario)
        else:
            raise KeyError(f"Index {index} not found.")

    def requirements_consistency(self, network: Network) -> None:
        for component in network.components:
            for param in component.model.parameters.values():
                data_structure = self.get_data(component.id, param.name)

                if not data_structure.check_requirement(
                    component.model.parameters[param.name].structure.time,
                    component.model.parameters[param.name].structure.scenario,
                ):
                    raise ValueError(
                        f"Data inconsistency for component: {component.id}, parameter: {param.name}. Requirement not met."
                    )<|MERGE_RESOLUTION|>--- conflicted
+++ resolved
@@ -112,13 +112,10 @@
         ts_path = path_to_file / timeseries_with_extension
     try:
         return pd.read_csv(ts_path, header=None, sep="\s+")
-<<<<<<< HEAD
     except FileNotFoundError:
         raise FileNotFoundError(f"File '{timeseries_name}' does not exist")
-=======
     except Exception:
         raise Exception(f"An error has arrived when processing '{ts_path}'")
->>>>>>> 1c1bbd23
 
 
 @dataclass(frozen=True)
