from dataclasses import dataclass
from pathlib import Path
from typing import Optional, Union

import pandas as pd


@dataclass
class Operation:
    type: Optional[str] = None
    multiply_by: Optional[Union[str, float]] = None
    divide_by: Optional[Union[str, float]] = None

    def execute(
        self,
        initial_value: Union[pd.DataFrame, float],
        preprocessed_values: Optional[Union[dict[str, float], float]] = None,
    ) -> Union[float, pd.DataFrame]:
        def resolve(value):
            if isinstance(value, str):
                if (
                    not isinstance(preprocessed_values, dict)
                    or value not in preprocessed_values
                ):
                    raise ValueError(
                        f"Missing value for key '{value}' in preprocessed_values"
                    )
                return preprocessed_values[value]
            return value

        if self.type == "max":
            return float(max(initial_value))

        if self.multiply_by is not None:
            return initial_value * resolve(self.multiply_by)

        if self.divide_by is not None:
            return initial_value / resolve(self.divide_by)

<<<<<<< HEAD
        raise ValueError("Operation must have at least one of 'multiply_by', 'divide_by', or 'type'")
=======
        raise ValueError(
            "Operation must have at least one of 'multiply_by', 'divide_by', or 'type'"
        )
>>>>>>> 9b487e9c


@dataclass
class TimeseriesData:
    path: Path
    column: int
    operation: Optional[Operation] = None

@dataclass
class BindingConstraintData:
    id: str
    field: str
    operation: Optional[Operation] = None


@dataclass
class ThermalData:
    area: str
    cluster: str
    column: Optional[int] = None
    field: Optional[Union[str, float]] = None
<<<<<<< HEAD
    operation: Optional[Operation] = None
    timeseries_file_type: Optional[str] = None

@dataclass
class LoadData:
    area: str
    column: int
    timeseries_file_type: str
=======
>>>>>>> 9b487e9c
    operation: Optional[Operation] = None
    timeseries_file_type: Optional[str] = None

<<<<<<< HEAD

@dataclass
class WindData:
    area: str
    column: int
    timeseries_file_type: str
    operation: Optional[Operation] = None

@dataclass
class SolarData:
    area: str
    column: int
    timeseries_file_type: str
    operation: Optional[Operation] = None

@dataclass
class ReservesData:
    area: str
    column: int
    timeseries_file_type: str
    operation: Optional[Operation] = None

@dataclass
class MiscGenData:
    area: str
    column: int
    timeseries_file_type: str
    operation: Optional[Operation] = None

@dataclass
class LinksData:
    column: int
=======

@dataclass
class LinkData:
    column: int
>>>>>>> 9b487e9c
    area_from: str
    area_to: str
    timeseries_file_type: str
    operation: Optional[Operation] = None<|MERGE_RESOLUTION|>--- conflicted
+++ resolved
@@ -37,13 +37,11 @@
         if self.divide_by is not None:
             return initial_value / resolve(self.divide_by)
 
-<<<<<<< HEAD
-        raise ValueError("Operation must have at least one of 'multiply_by', 'divide_by', or 'type'")
-=======
         raise ValueError(
             "Operation must have at least one of 'multiply_by', 'divide_by', or 'type'"
         )
->>>>>>> 9b487e9c
+
+
 
 
 @dataclass
@@ -65,7 +63,6 @@
     cluster: str
     column: Optional[int] = None
     field: Optional[Union[str, float]] = None
-<<<<<<< HEAD
     operation: Optional[Operation] = None
     timeseries_file_type: Optional[str] = None
 
@@ -74,12 +71,9 @@
     area: str
     column: int
     timeseries_file_type: str
-=======
->>>>>>> 9b487e9c
     operation: Optional[Operation] = None
     timeseries_file_type: Optional[str] = None
 
-<<<<<<< HEAD
 
 @dataclass
 class WindData:
@@ -110,14 +104,8 @@
     operation: Optional[Operation] = None
 
 @dataclass
-class LinksData:
-    column: int
-=======
-
-@dataclass
 class LinkData:
     column: int
->>>>>>> 9b487e9c
     area_from: str
     area_to: str
     timeseries_file_type: str
