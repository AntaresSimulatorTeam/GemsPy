--- conflicted
+++ resolved
@@ -13,29 +13,21 @@
 import yaml
 from pathlib import Path
 from typing import Iterable, Optional, Union
-from antares.craft.tools.time_series_tool import TimeSeriesFileType
 from antares.craft.model.area import Area
 from antares.craft.model.study import Study, read_study_local
 
-from andromede.input_converter.src.data_preprocessing.binding_constraints import (
-    BindingConstraintsPreprocessing,
+from andromede.input_converter.src.data_preprocessing.models_preprocessing import (
+    ModelsConfigurationPreprocessing,
 )
 from andromede.input_converter.src.data_preprocessing.thermal import (
     ThermalDataPreprocessing,
 )
 from andromede.input_converter.src.utils import (
-<<<<<<< HEAD
-    resolve_path,
-    transform_to_yaml,
-    read_yaml_file,
-    check_dataframe_validity,
-    check_file_exists,
-=======
     check_dataframe_validity,
     read_yaml_file,
     resolve_path,
     transform_to_yaml,
->>>>>>> 9b487e9c
+    check_file_exists,
 )
 from andromede.study.parsing import (
     InputComponent,
@@ -43,21 +35,10 @@
     InputPortConnections,
     InputSystem,
 )
-<<<<<<< HEAD
-from andromede.input_converter.src.data_preprocessing.models_preprocessing import (
-    BindingConstraintsPreprocessing,
-)
-
-LOAD_FILENAME = "load.yaml"
+
 RESOURCES_FOLDER = Path(__file__).parents[1] / "data" / "model_configuration"
 
 AREA_PATTERN = "${area}"
-
-=======
-
-BC_FILENAME = "battery.yaml"
-BC_AREA_PATTERN = "${area}"
->>>>>>> 9b487e9c
 
 
 class AntaresStudyConverter:
@@ -86,13 +67,7 @@
         self.output_path = (
             Path(output_path) if output_path else self.study_path / Path("output.yaml")
         )
-<<<<<<< HEAD
-        self.areas: Iterable[Area] = self.study.get_areas().values()
-        # bc: BindingConstraint = self.study.get_binding_constraints()
-        # print("test: ", bc["battery_level_ie"].get_terms())
-=======
         self.areas: Iterable[Area] = self.study.get_areas()
->>>>>>> 9b487e9c
 
     def _match_area_pattern(self, object, param_values: dict[str, str]) -> any:
         if isinstance(object, dict):
@@ -105,11 +80,7 @@
         elif isinstance(object, list):
             return [self._match_area_pattern(elem, param_values) for elem in object]
         elif isinstance(object, str):
-<<<<<<< HEAD
             return object.replace(AREA_PATTERN, param_values)
-=======
-            return object.replace(BC_AREA_PATTERN, param_values)
->>>>>>> 9b487e9c
         else:
             return object
 
@@ -487,7 +458,6 @@
             series_path = (
                 self.study_path / "input" / "wind" / "series" / f"wind_{area.id}.txt"
             )
-<<<<<<< HEAD
             if check_file_exists(series_path) and check_dataframe_validity(
                 area.get_wind_matrix()
             ):
@@ -503,23 +473,6 @@
                                 value=str(series_path).removesuffix(".txt"),
                             )
                         ],
-=======
-            if series_path.exists():
-                if check_dataframe_validity(area.get_wind_matrix()):
-                    components.append(
-                        InputComponent(
-                            id=area.id,
-                            model=f"{lib_id}.wind",
-                            parameters=[
-                                InputComponentParameter(
-                                    id="wind",
-                                    time_dependent=True,
-                                    scenario_dependent=True,
-                                    value=str(series_path).removesuffix(".txt"),
-                                )
-                            ],
-                        )
->>>>>>> 9b487e9c
                     )
                 )
                 connections.append(
@@ -543,7 +496,6 @@
             series_path = (
                 self.study_path / "input" / "solar" / "series" / f"solar_{area.id}.txt"
             )
-<<<<<<< HEAD
             if check_file_exists(series_path) and check_dataframe_validity(
                 area.get_solar_matrix()
             ):
@@ -559,24 +511,6 @@
                                 value=str(series_path).removesuffix(".txt"),
                             )
                         ],
-=======
-
-            if series_path.exists():
-                if check_dataframe_validity(area.get_solar_matrix()):
-                    components.append(
-                        InputComponent(
-                            id=area.id,
-                            model=f"{lib_id}.solar",
-                            parameters=[
-                                InputComponentParameter(
-                                    id="solar",
-                                    time_dependent=True,
-                                    scenario_dependent=True,
-                                    value=str(series_path).removesuffix(".txt"),
-                                )
-                            ],
-                        )
->>>>>>> 9b487e9c
                     )
                 )
                 connections.append(
@@ -590,69 +524,6 @@
 
         return components, connections
 
-    # def _convert_from_series_path(
-    #     self,
-    #     lib_id: str,
-    #     area: Area,
-    #     type: str,
-    #     ts_file_type: TimeSeriesFileType,
-    #     port1: str,
-    #     port2: str,
-    # ) -> Union[tuple[InputComponent, InputPortConnections], None]:
-    #     series_path = self.study_path / ts_file_type.value.format(area_id=area.id)
-    #     if check_file_exists(series_path) and check_dataframe_validity(
-    #         area.get_load_matrix()
-    #     ):
-    #         input_component = InputComponent(
-    #             id=f"{type}_{area.id}",
-    #             model=f"{lib_id}.{type}",
-    #             parameters=[
-    #                 InputComponentParameter(
-    #                     id=f"{type}",
-    #                     time_dependent=True,
-    #                     scenario_dependent=True,
-    #                     value=str(series_path).removesuffix(".txt"),
-    #                 )
-    #             ],
-    #         )
-    #         input_port = InputPortConnections(
-    #             component1=f"{type}_{area.id}",
-    #             port1=port1,
-    #             component2=area.id,
-    #             port2=port2,
-    #         )
-    #         return input_component, input_port
-    #     return None
-
-    # @staticmethod
-    # def _convert_from_config_template(
-    #     data: dict,
-    #     area: Area,
-    #     bcp: BindingConstraintsPreprocessing,
-    #     port1: str,
-    #     port2: str,
-    # ) -> tuple[InputComponent, InputPortConnections]:
-    #     input_component = InputComponent(
-    #         id=data["component"]["id"],
-    #         model=data["model"],
-    #         parameters=[
-    #             InputComponentParameter(
-    #                 id=str(param.get("id")),
-    #                 time_dependent=str(param.get("time-dependent")),
-    #                 scenario_dependent=str(param.get("scenario-dependent")),
-    #                 value=bcp.convert_param_value(param.get("id"), param.get("value")),
-    #             )
-    #             for param in data["component"]["parameters"]
-    #         ],
-    #     )
-    #     input_port = InputPortConnections(
-    #         component1=data["component"]["id"],
-    #         port1=port1,
-    #         component2=area.id,
-    #         port2=port2,
-    #     )
-    #     return input_component, input_port
-
     def _convert_load_to_component_list(
         self, lib_id: str
     ) -> tuple[list[InputComponent], list[InputPortConnections]]:
@@ -663,13 +534,12 @@
             series_path = (
                 self.study_path / "input" / "load" / "series" / f"load_{area.id}.txt"
             )
-<<<<<<< HEAD
             if check_file_exists(series_path) and check_dataframe_validity(
             area.get_load_matrix()
             ):
                 components.append(
                     InputComponent(
-                        id="load",
+                        id="load_" + area.id,
                         model=f"{lib_id}.load",
                         parameters=[
                             InputComponentParameter(
@@ -683,7 +553,7 @@
                 )
                 connections.append(
                     InputPortConnections(
-                        component1="load",
+                        component1="load_" + area.id,
                         port1="balance_port",
                         component2=area.id,
                         port2="balance_port",
@@ -700,9 +570,19 @@
         self.logger.info("Converting model to component list...")
         data = read_yaml_file(model_config_path).get("template")
 
-        for area in self.areas:
+        for template_param in data["template-parameters"]:
+            if template_param.get("name") == "area" and "exclude" in template_param:
+                exclude_areas = set(template_param["exclude"])
+                self.areas = {
+                    k: v
+                    for k, v in self.areas.items()
+                    if k not in exclude_areas
+                }
+                break
+
+        for area in self.areas.values():
             data_with_area = self._match_area_pattern(data, area.id)
-            bcp = BindingConstraintsPreprocessing(self.study)
+            bcp = ModelsConfigurationPreprocessing(self.study)
             components.append(
                 InputComponent(
                     id=data_with_area["component"]["id"],
@@ -722,96 +602,14 @@
             )
             connections.append(
                 InputPortConnections(
-                    component1=data_with_area["component"]["id"],
-                    port1="injection_port",
-                    component2=area.id,
-                    port2="balance_port",
-                )
-            )
-
-        return components, connections
-=======
-            if series_path.exists():
-                if check_dataframe_validity(area.get_load_matrix()):
-                    components.append(
-                        InputComponent(
-                            id="load",
-                            model=f"{lib_id}.load",
-                            parameters=[
-                                InputComponentParameter(
-                                    id="load",
-                                    time_dependent=True,
-                                    scenario_dependent=True,
-                                    value=str(series_path).removesuffix(".txt"),
-                                )
-                            ],
-                        )
-                    )
-                    connections.append(
-                        InputPortConnections(
-                            component1="load",
-                            port1="balance_port",
-                            component2=area.id,
-                            port2="balance_port",
-                        )
-                    )
-
-        return components, connections
-
-    def _convert_cc_to_component_list(
-        self, lib_id: str
-    ) -> tuple[list[InputComponent], list[InputPortConnections]]:
-        components = []
-        connections = []
-        self.logger.info("Converting binding constraints to component list...")
-        bc_config_path = (
-            Path(__file__).resolve().parent.parent
-            / "data"
-            / "model_configuration"
-            / BC_FILENAME
-        )
-        bc_data = read_yaml_file(bc_config_path).get("template")
-
-        valid_areas: dict = {}
-        for template_param in bc_data["template-parameters"]:
-            if template_param["name"] == "area":
-                valid_areas = {
-                    k: v
-                    for k, v in self.areas.items()
-                    if k not in template_param["exclude"]
-                }
-
-        for area in valid_areas.values():
-            data_with_area = self._match_area_pattern(bc_data, area.id)
-            bcp = BindingConstraintsPreprocessing(self.study)
-            components.append(
-                InputComponent(
-                    id=data_with_area["component"]["id"],
-                    model=data_with_area["model"],
-                    parameters=[
-                        InputComponentParameter(
-                            id=str(param.get("id")),
-                            time_dependent=str(param.get("time-dependent")),
-                            scenario_dependent=str(param.get("scenario-dependent")),
-                            value=bcp.convert_param_value(
-                                param.get("id"), param.get("value")
-                            ),
-                        )
-                        for param in data_with_area["component"]["parameters"]
-                    ],
-                )
-            )
-            connections.append(
-                InputPortConnections(
-                    component1=data_with_area["component"]["id"],
-                    port1="injection_port",
-                    component2=area.id,
-                    port2="balance_port",
-                )
-            )
-
-        return components, connections
->>>>>>> 9b487e9c
+                component1=data_with_area["connections"][0]["component1"],
+                    port1=data_with_area["connections"][0]["port1"],
+                    component2=data_with_area["connections"][0]["component2"],
+                    port2=data_with_area["connections"][0]["port2"],
+                )
+            )
+
+        return components, connections
 
     def convert_study_to_input_study(self) -> InputSystem:
         antares_historic_lib_id = "antares-historic"
@@ -820,29 +618,11 @@
         list_components: list[InputComponent] = []
         list_connections: list[InputPortConnections] = []
 
-<<<<<<< HEAD
         for file in RESOURCES_FOLDER.iterdir():
             if file.is_file() and file.name.endswith(".yaml"):
                 components, connections = self._convert_model_to_component_list(file)
                 list_components.extend(components)
                 list_connections.extend(connections)
-=======
-        conversion_methods = [
-            self._convert_renewable_to_component_list,
-            self._convert_thermal_to_component_list,
-            self._convert_st_storage_to_component_list,
-            self._convert_load_to_component_list,
-            self._convert_wind_to_component_list,
-            self._convert_solar_to_component_list,
-            self._convert_link_to_component_list,
-            self._convert_cc_to_component_list,
-        ]
-
-        for method in conversion_methods:
-            components, connections = method(antares_historic_lib_id)
-            list_components.extend(components)
-            list_connections.extend(connections)
->>>>>>> 9b487e9c
 
         self.logger.info(
             "Converting node, components and connections into Input study..."
