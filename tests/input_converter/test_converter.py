# Copyright (c) 2024, RTE (https://www.rte-france.com)
#
# See AUTHORS.txt
#
# This Source Code Form is subject to the terms of the Mozilla Public
# License, v. 2.0. If a copy of the MPL was not distributed with this
# file, You can obtain one at http://mozilla.org/MPL/2.0/.
#
# SPDX-License-Identifier: MPL-2.0
#
# This file is part of the Antares project.
from pathlib import Path

import pandas as pd
import pytest

from andromede.input_converter.src.converter import AntaresStudyConverter
from andromede.input_converter.src.data_preprocessing.thermal import (
    ThermalDataPreprocessing,
)
from andromede.input_converter.src.logger import Logger
from andromede.input_converter.src.utils import transform_to_yaml
from andromede.study.parsing import (
    InputComponent,
    InputComponentParameter,
    InputPortConnections,
    InputStudy,
    parse_yaml_components,
)


class TestConverter:
    def _init_area_reading(self, local_study):
        logger = Logger(__name__, local_study.service.config.study_path)
        converter = AntaresStudyConverter(study_input=local_study, logger=logger)
        areas = converter.study.read_areas()
        return areas, converter

    def test_convert_study_to_input_study(self, local_study_w_areas):
        logger = Logger(__name__, local_study_w_areas.service.config.study_path)
        converter = AntaresStudyConverter(
            study_input=local_study_w_areas, logger=logger
        )
        input_study = converter.convert_study_to_input_study()
        expected_input_study = InputStudy(
            nodes=[
                InputComponent(
                    id="fr",
                    model="area",
                    scenario_group=None,
                    parameters=[
                        InputComponentParameter(
<<<<<<< HEAD
                            name="ens_cost",
                            type="constant",
=======
                            id="energy_cost_unsupplied",
                            time_dependent=False,
                            scenario_dependent=False,
>>>>>>> 12f46ad4
                            scenario_group=None,
                            value=0.5,
                        ),
                        InputComponentParameter(
<<<<<<< HEAD
                            name="spillage_cost",
                            type="constant",
=======
                            id="energy_cost_spilled",
                            time_dependent=False,
                            scenario_dependent=False,
>>>>>>> 12f46ad4
                            scenario_group=None,
                            value=1.0,
                        ),
                    ],
                ),
                InputComponent(
                    id="it",
                    model="area",
                    scenario_group=None,
                    parameters=[
                        InputComponentParameter(
<<<<<<< HEAD
                            name="ens_cost",
                            type="constant",
=======
                            id="energy_cost_unsupplied",
                            time_dependent=False,
                            scenario_dependent=False,
>>>>>>> 12f46ad4
                            scenario_group=None,
                            value=0.5,
                        ),
                        InputComponentParameter(
<<<<<<< HEAD
                            name="spillage_cost",
                            type="constant",
=======
                            id="energy_cost_spilled",
                            time_dependent=False,
                            scenario_dependent=False,
>>>>>>> 12f46ad4
                            scenario_group=None,
                            value=1.0,
                        ),
                    ],
                ),
            ],
            components=[],
            connections=[],
        )

        # To ensure that the comparison between the actual and expected results is not affected by the order of the nodes,
        # both the area_components.nodes and expected_area_components.nodes lists are sorted by the id attribute of each node.
        # This sorting step ensures that the test checks only the presence and validity of the nodes, not their order.
        input_study.nodes.sort(key=lambda x: x.id)
        expected_input_study.nodes.sort(key=lambda x: x.id)

        assert input_study == expected_input_study

    def test_convert_area_to_component(self, local_study_w_areas):
        areas, converter = self._init_area_reading(local_study_w_areas)
        area_components = converter._convert_area_to_component_list(areas)

        expected_area_components = [
            InputComponent(
                id="fr",
                model="area",
                parameters=[
                    InputComponentParameter(
<<<<<<< HEAD
                        name="ens_cost",
                        type="constant",
=======
                        id="energy_cost_unsupplied",
                        time_dependent=False,
                        scenario_dependent=False,
>>>>>>> 12f46ad4
                        scenario_group=None,
                        value=0.5,
                    ),
                    InputComponentParameter(
<<<<<<< HEAD
                        name="spillage_cost",
                        type="constant",
=======
                        id="energy_cost_spilled",
                        time_dependent=False,
                        scenario_dependent=False,
>>>>>>> 12f46ad4
                        scenario_group=None,
                        value=1.0,
                    ),
                ],
            ),
            InputComponent(
                id="it",
                model="area",
                parameters=[
                    InputComponentParameter(
<<<<<<< HEAD
                        name="ens_cost",
                        type="constant",
=======
                        id="energy_cost_unsupplied",
                        time_dependent=False,
                        scenario_dependent=False,
>>>>>>> 12f46ad4
                        scenario_group=None,
                        value=0.5,
                    ),
                    InputComponentParameter(
<<<<<<< HEAD
                        name="spillage_cost",
                        type="constant",
=======
                        id="energy_cost_spilled",
                        time_dependent=False,
                        scenario_dependent=False,
>>>>>>> 12f46ad4
                        scenario_group=None,
                        value=1.0,
                    ),
                ],
            ),
        ]

        # To ensure that the comparison between the actual and expected results is not affected by the order of the nodes,
        # both the area_components.nodes and expected_area_components.nodes lists are sorted by the id attribute of each node.
        # This sorting step ensures that the test checks only the presence and validity of the nodes, not their order.
        expected_area_components.sort(key=lambda x: x.id)
        area_components.sort(key=lambda x: x.id)
        assert area_components == expected_area_components

    def test_convert_renewables_to_component(self, local_study_with_renewable):
        areas, converter = self._init_area_reading(local_study_with_renewable)
        study_path = converter.study_path
        (
            renewables_components,
            renewable_connections,
        ) = converter._convert_renewable_to_component_list(areas)

        timeserie_path = str(
            study_path
            / "input"
            / "renewables"
            / "series"
            / "fr"
            / "generation"
            / "series"
        )
        expected_renewable_connections = [
            InputPortConnections(
                component1="generation",
                port1="balance_port",
                component2="fr",
                port2="balance_port",
            )
        ]
        expected_renewable_component = [
            InputComponent(
                id="generation",
                model="renewable",
                scenario_group=None,
                parameters=[
                    InputComponentParameter(
                        id="unit_count",
                        time_dependent=False,
                        scenario_dependent=False,
                        scenario_group=None,
                        value=1.0,
                    ),
                    InputComponentParameter(
                        id="nominal_capacity",
                        time_dependent=False,
                        scenario_dependent=False,
                        scenario_group=None,
                        value=0.0,
                    ),
                    InputComponentParameter(
                        id="generation",
                        time_dependent=True,
                        scenario_dependent=True,
                        scenario_group=None,
                        value=f"{timeserie_path}",
                    ),
                ],
            )
        ]
        assert renewables_components == expected_renewable_component
        assert renewable_connections == expected_renewable_connections

    def test_convert_thermals_to_component(self, local_study_w_thermal, create_file):
        areas, converter = self._init_area_reading(local_study_w_thermal)
        study_path = converter.study_path
        # I just want to fill the modulation and series files
        modulation_timeseries = (
            study_path / "input" / "thermal" / "prepro" / "fr" / "gaz"
        )
        series_path = study_path / "input" / "thermal" / "series" / "fr" / "gaz"
        # We have to use a multiple of 168, to match with full weeks
        create_file(modulation_timeseries, "modulation", 840, 4)
        create_file(series_path, "series", 840)

        self._generate_tdp_instance_parameter(
            areas, study_path, create_dataframes=False
        )
        (
            thermals_components,
            thermals_connections,
        ) = converter._convert_thermal_to_component_list(areas)

        study_path = converter.study_path
        p_max_timeserie = str(
            study_path / "input" / "thermal" / "series" / "fr" / "gaz" / "series"
        )
        p_min_cluster = str(
            study_path / "input" / "thermal" / "series" / "fr" / "gaz" / "p_min_cluster"
        )
        nb_units_min = str(
            study_path / "input" / "thermal" / "series" / "fr" / "gaz" / "nb_units_min"
        )
        nb_units_max = str(
            study_path / "input" / "thermal" / "series" / "fr" / "gaz" / "nb_units_max"
        )
        nb_units_max_variation_forward = str(
            study_path
            / "input"
            / "thermal"
            / "series"
            / "fr"
            / "gaz"
            / "nb_units_max_variation_forward"
        )
        nb_units_max_variation_backward = str(
            study_path
            / "input"
            / "thermal"
            / "series"
            / "fr"
            / "gaz"
            / "nb_units_max_variation_backward"
        )
        expected_thermals_connections = [
            InputPortConnections(
                component1="gaz",
                port1="balance_port",
                component2="fr",
                port2="balance_port",
            )
        ]
        expected_thermals_components = [
            InputComponent(
                id="gaz",
                model="thermal",
                scenario_group=None,
                parameters=[
                    InputComponentParameter(
<<<<<<< HEAD
                        name="p_min_cluster",
                        type="timeseries",
                        scenario_group=None,
                        value=None,
                        timeseries=f"{p_min_cluster}",
                    ),
                    InputComponentParameter(
                        name="nb_units_min",
                        type="timeseries",
                        scenario_group=None,
                        value=None,
                        timeseries=f"{nb_units_min}",
                    ),
                    InputComponentParameter(
                        name="nb_units_max",
                        type="timeseries",
                        scenario_group=None,
                        value=None,
                        timeseries=f"{nb_units_max}",
                    ),
                    InputComponentParameter(
                        name="nb_units_max_variation_forward",
                        type="timeseries",
                        scenario_group=None,
                        value=None,
                        timeseries=f"{nb_units_max_variation_forward}",
                    ),
                    InputComponentParameter(
                        name="nb_units_max_variation_backward",
                        type="timeseries",
                        scenario_group=None,
                        value=None,
                        timeseries=f"{nb_units_max_variation_backward}",
                    ),
                    InputComponentParameter(
                        name="unit_count",
                        type="constant",
=======
                        id="unit_count",
                        time_dependent=False,
                        scenario_dependent=False,
>>>>>>> 12f46ad4
                        scenario_group=None,
                        value=1.0,
                    ),
                    InputComponentParameter(
<<<<<<< HEAD
                        name="p_min_unit",
                        type="constant",
                        scenario_group=None,
                        value=0.0,
                        timeseries=None,
                    ),
                    InputComponentParameter(
                        name="efficiency",
                        type="constant",
=======
                        id="efficiency",
                        time_dependent=False,
                        scenario_dependent=False,
>>>>>>> 12f46ad4
                        scenario_group=None,
                        value=100.0,
                    ),
                    InputComponentParameter(
<<<<<<< HEAD
                        name="p_max_unit",
                        type="constant",
=======
                        id="nominal_capacity",
                        time_dependent=False,
                        scenario_dependent=False,
>>>>>>> 12f46ad4
                        scenario_group=None,
                        value=0.0,
                    ),
                    InputComponentParameter(
<<<<<<< HEAD
                        name="generation_cost",
                        type="constant",
=======
                        id="marginal_cost",
                        time_dependent=False,
                        scenario_dependent=False,
>>>>>>> 12f46ad4
                        scenario_group=None,
                        value=0.0,
                    ),
                    InputComponentParameter(
                        id="fixed_cost",
                        time_dependent=False,
                        scenario_dependent=False,
                        scenario_group=None,
                        value=0.0,
                    ),
                    InputComponentParameter(
                        id="startup_cost",
                        time_dependent=False,
                        scenario_dependent=False,
                        scenario_group=None,
                        value=0.0,
                    ),
                    InputComponentParameter(
<<<<<<< HEAD
                        name="d_min_up",
                        type="constant",
                        scenario_group=None,
                        value=1.0,
                        timeseries=None,
                    ),
                    InputComponentParameter(
                        name="d_min_down",
                        type="constant",
                        scenario_group=None,
                        value=1.0,
                        timeseries=None,
                    ),
                    InputComponentParameter(
                        name="p_max_cluster",
                        type="timeseries",
=======
                        id="p_max_cluster",
                        time_dependent=True,
                        scenario_dependent=True,
>>>>>>> 12f46ad4
                        scenario_group=None,
                        value=f"{p_max_timeserie}",
                    ),
                ],
            )
        ]
        assert thermals_components == expected_thermals_components
        assert thermals_connections == expected_thermals_connections

    def test_convert_area_to_yaml(self, local_study_w_areas):
        areas, converter = self._init_area_reading(local_study_w_areas)
        area_components = converter._convert_area_to_component_list(areas)
        input_study = InputStudy(nodes=area_components)

        # Dump model into yaml file
        yaml_path = converter.study_path / "study_path.yaml"
        transform_to_yaml(model=input_study, output_path=yaml_path)

        # Open yaml file to validate
        with open(yaml_path, "r", encoding="utf-8") as yaml_file:
            validated_data = parse_yaml_components(yaml_file)

        expected_validated_data = InputStudy(
            nodes=[
                InputComponent(
                    id="it",
                    model="area",
                    scenario_group=None,
                    parameters=[
                        InputComponentParameter(
<<<<<<< HEAD
                            name="ens_cost",
                            type="constant",
=======
                            id="energy_cost_unsupplied",
                            time_dependent=False,
                            scenario_dependent=False,
>>>>>>> 12f46ad4
                            scenario_group=None,
                            value=0.5,
                        ),
                        InputComponentParameter(
<<<<<<< HEAD
                            name="spillage_cost",
                            type="constant",
=======
                            id="energy_cost_spilled",
                            time_dependent=False,
                            scenario_dependent=False,
>>>>>>> 12f46ad4
                            scenario_group=None,
                            value=1.0,
                        ),
                    ],
                ),
                InputComponent(
                    id="fr",
                    model="area",
                    scenario_group=None,
                    parameters=[
                        InputComponentParameter(
<<<<<<< HEAD
                            name="ens_cost",
                            type="constant",
=======
                            id="energy_cost_unsupplied",
                            time_dependent=False,
                            scenario_dependent=False,
>>>>>>> 12f46ad4
                            scenario_group=None,
                            value=0.5,
                        ),
                        InputComponentParameter(
<<<<<<< HEAD
                            name="spillage_cost",
                            type="constant",
=======
                            id="energy_cost_spilled",
                            time_dependent=False,
                            scenario_dependent=False,
>>>>>>> 12f46ad4
                            scenario_group=None,
                            value=1.0,
                        ),
                    ],
                ),
            ],
            components=[],
            connections=[],
        )

        expected_validated_data.nodes.sort(key=lambda x: x.id)
        validated_data.nodes.sort(key=lambda x: x.id)
        assert validated_data == expected_validated_data

    def test_convert_solar_to_component(self, local_study_w_areas, fr_solar):
        areas, converter = self._init_area_reading(local_study_w_areas)

        solar_components, solar_connection = converter._convert_solar_to_component_list(
            areas
        )
        study_path = converter.study_path

        solar_timeseries = str(study_path / "input" / "solar" / "series" / f"solar_fr")
        expected_solar_connection = [
            InputPortConnections(
                component1="solar",
                port1="balance_port",
                component2="fr",
                port2="balance_port",
            )
        ]
        expected_solar_components = InputComponent(
            id="fr",
            model="solar",
            scenario_group=None,
            parameters=[
                InputComponentParameter(
                    id="solar",
                    time_dependent=True,
                    scenario_dependent=True,
                    scenario_group=None,
                    value=f"{solar_timeseries}",
                ),
            ],
        )

        assert solar_components[0] == expected_solar_components
        assert solar_connection == expected_solar_connection

    def test_convert_load_to_component(self, local_study_w_areas, fr_load):
        areas, converter = self._init_area_reading(local_study_w_areas)

        load_components, load_connection = converter._convert_load_to_component_list(
            areas
        )
        study_path = converter.study_path

        load_timeseries = str(study_path / "input" / "load" / "series" / f"load_fr")
        expected_load_connection = [
            InputPortConnections(
                component1="load",
                port1="balance_port",
                component2="fr",
                port2="balance_port",
            )
        ]
        expected_load_components = InputComponent(
            id="load",
            model="load",
            scenario_group=None,
            parameters=[
                InputComponentParameter(
                    id="load",
                    time_dependent=True,
                    scenario_dependent=True,
                    scenario_group=None,
                    value=f"{load_timeseries}",
                ),
            ],
        )

        assert load_components[0] == expected_load_components
        assert load_connection == expected_load_connection

    @pytest.mark.parametrize(
        "fr_wind",
        [
            [1, 1, 1],  # Dataframe filled with 1
        ],
        indirect=True,
    )
    def test_convert_wind_to_component_not_empty_file(
        self, local_study_w_areas, fr_wind
    ):
        areas, converter = self._init_area_reading(local_study_w_areas)

        wind_components, wind_connection = converter._convert_wind_to_component_list(
            areas
        )
        study_path = converter.study_path

        wind_timeseries = str(study_path / "input" / "wind" / "series" / f"wind_fr")
        expected_wind_connection = [
            InputPortConnections(
                component1="wind",
                port1="balance_port",
                component2="fr",
                port2="balance_port",
            )
        ]
        expected_wind_components = InputComponent(
            id="fr",
            model="wind",
            scenario_group=None,
            parameters=[
                InputComponentParameter(
                    id="wind",
                    time_dependent=True,
                    scenario_dependent=True,
                    scenario_group=None,
                    value=f"{wind_timeseries}",
                ),
            ],
        )

        assert wind_components[0] == expected_wind_components
        assert wind_connection == expected_wind_connection

    @pytest.mark.parametrize(
        "fr_wind",
        [
            [],  # DataFrame empty
        ],
        indirect=True,
    )
    def test_convert_wind_to_component_empty_file(self, local_study_w_areas, fr_wind):
        areas, converter = self._init_area_reading(local_study_w_areas)

        wind_components, _ = converter._convert_wind_to_component_list(areas)

        assert wind_components == []

    @pytest.mark.parametrize(
        "fr_wind",
        [
            [0, 0, 0],  # DataFrame full of 0
        ],
        indirect=True,
    )
    def test_convert_wind_to_component_zero_values(self, local_study_w_areas, fr_wind):
        areas, converter = self._init_area_reading(local_study_w_areas)

        wind_components, _ = converter._convert_wind_to_component_list(areas)

        assert wind_components == []

    def test_convert_links_to_component(self, local_study_w_links):
        _, converter = self._init_area_reading(local_study_w_links)
        study_path = converter.study_path
        (
            links_components,
            links_connections,
        ) = converter._convert_link_to_component_list()

        fr_prefix_path = study_path / "input" / "links" / "fr" / "capacities"
        at_prefix_path = study_path / "input" / "links" / "at" / "capacities"
        fr_it_direct_links_timeseries = str(fr_prefix_path / "it_direct")
        fr_it_indirect_links_timeseries = str(fr_prefix_path / "it_indirect")
        at_fr_direct_links_timeseries = str(at_prefix_path / "fr_direct")
        at_fr_indirect_links_timeseries = str(at_prefix_path / "fr_indirect")
        at_it_direct_links_timeseries = str(at_prefix_path / "it_direct")
        at_it_indirect_links_timeseries = str(at_prefix_path / "it_indirect")
        expected_link_component = [
            InputComponent(
                id="fr / it",
                model="link",
                scenario_group=None,
                parameters=[
                    InputComponentParameter(
                        id="capacity_direct",
                        time_dependent=True,
                        scenario_dependent=True,
                        scenario_group=None,
                        value=f"{fr_it_direct_links_timeseries}",
                    ),
                    InputComponentParameter(
                        id="capacity_indirect",
                        time_dependent=True,
                        scenario_dependent=True,
                        scenario_group=None,
                        value=f"{fr_it_indirect_links_timeseries}",
                    ),
                ],
            ),
            InputComponent(
                id="at / fr",
                model="link",
                scenario_group=None,
                parameters=[
                    InputComponentParameter(
                        id="capacity_direct",
                        time_dependent=True,
                        scenario_dependent=True,
                        scenario_group=None,
                        value=f"{at_fr_direct_links_timeseries}",
                    ),
                    InputComponentParameter(
                        id="capacity_indirect",
                        time_dependent=True,
                        scenario_dependent=True,
                        scenario_group=None,
                        value=f"{at_fr_indirect_links_timeseries}",
                    ),
                ],
            ),
            InputComponent(
                id="at / it",
                model="link",
                scenario_group=None,
                parameters=[
                    InputComponentParameter(
                        id="capacity_direct",
                        time_dependent=True,
                        scenario_dependent=True,
                        scenario_group=None,
                        value=f"{at_it_direct_links_timeseries}",
                    ),
                    InputComponentParameter(
                        id="capacity_indirect",
                        time_dependent=True,
                        scenario_dependent=True,
                        scenario_group=None,
                        value=f"{at_it_indirect_links_timeseries}",
                    ),
                ],
            ),
        ]
        expected_link_connections = [
            InputPortConnections(
                component1="fr / it",
                port1="in_port",
                component2="fr",
                port2="balance_port",
            ),
            InputPortConnections(
                component1="fr / it",
                port1="out_port",
                component2="it",
                port2="balance_port",
            ),
            InputPortConnections(
                component1="at / fr",
                port1="in_port",
                component2="at",
                port2="balance_port",
            ),
            InputPortConnections(
                component1="at / fr",
                port1="out_port",
                component2="fr",
                port2="balance_port",
            ),
            InputPortConnections(
                component1="at / it",
                port1="in_port",
                component2="at",
                port2="balance_port",
            ),
            InputPortConnections(
                component1="at / it",
                port1="out_port",
                component2="it",
                port2="balance_port",
            ),
        ]

        assert links_components == expected_link_component
        assert links_connections == expected_link_connections

    def _generate_tdp_instance_parameter(
        self, areas, study_path, create_dataframes: bool = True
    ):
        if create_dataframes:
            modulation_timeseries = str(
                study_path
                / "input"
                / "thermal"
                / "prepro"
                / "fr"
                / "gaz"
                / "modulation.txt"
            )
            series_path = (
                study_path
                / "input"
                / "thermal"
                / "series"
                / "fr"
                / "gaz"
                / "series.txt"
            )
            data_p_max = [
                [1, 1, 1, 2],
                [2, 2, 2, 6],
                [3, 3, 3, 1],
            ]
            data_series = [
                [8],
                [10],
                [2],
            ]
            df = pd.DataFrame(data_p_max)
            df.to_csv(modulation_timeseries, sep="\t", index=False, header=False)

            df = pd.DataFrame(data_series)
            df.to_csv(series_path, sep="\t", index=False, header=False)

        for area in areas:
            thermals = area.read_thermal_clusters()
            for thermal in thermals:
                if thermal.area_id == "fr":
                    thermal.properties.unit_count = 1.5
                    thermal.properties.nominal_capacity = 2
                    tdp = ThermalDataPreprocessing(thermal, study_path)
                    return tdp

    def test_data_processing_to_p_min_cluster_parameter(self, local_study_w_thermal):
        areas, converter = self._init_area_reading(local_study_w_thermal)
        study_path = converter.study_path
        instance = self._generate_tdp_instance_parameter(areas, study_path)

        p_min_cluster_component = instance.get_p_min_cluster_parameter()

        expected_path = (
            study_path
            / "input"
            / "thermal"
            / "series"
            / "fr"
            / "gaz"
            / "p_min_cluster.txt"
        )
        expected_component = InputComponentParameter(
            name="p_min_cluster",
            type="timeseries",
            scenario_group=None,
            value=None,
            timeseries=f"{expected_path}".removesuffix(".txt"),
        )
        current_df = pd.read_csv(expected_path, header=None)
        # We expect this: min(min_gen_modulation*unit_count*nominalcapacity, p_max_cluster)
        # for instance here min(2*1.5*2, 8) -> 6
        expected_df = pd.DataFrame([[6.0], [10.0], [2.0]])

        assert current_df.equals(expected_df)
        assert p_min_cluster_component == expected_component

    def test_data_processing_to_nb_units_min(self, local_study_w_thermal):
        areas, converter = self._init_area_reading(local_study_w_thermal)
        study_path = converter.study_path
        instance = self._generate_tdp_instance_parameter(areas, study_path)
        instance.get_p_min_cluster_parameter()

        nb_units_min_component = instance.get_nb_units_min()

        expected_path = (
            study_path / "input" / "thermal" / "series" / "fr" / "gaz" / "nb_units_min"
        )
        expected_component = InputComponentParameter(
            name="nb_units_min",
            type="timeseries",
            scenario_group=None,
            value=None,
            timeseries=f"{expected_path}",
        )
        current_df = pd.read_csv(
            nb_units_min_component.timeseries + ".txt", header=None
        )
        # We expect this: ceil(p_min_cluster/p_max_unit)
        # for instance here ceil(6/2) -> 3
        expected_df = pd.DataFrame([[3.0], [5.0], [1.0]])

        assert current_df.equals(expected_df)

        assert nb_units_min_component == expected_component

    def test_data_processing_to_nb_units_max(self, local_study_w_thermal):
        areas, converter = self._init_area_reading(local_study_w_thermal)
        study_path = converter.study_path
        instance = self._generate_tdp_instance_parameter(areas, study_path)
        instance.get_p_min_cluster_parameter()

        nb_units_max_component = instance.get_nb_units_max()

        expected_path = (
            study_path / "input" / "thermal" / "series" / "fr" / "gaz" / "nb_units_max"
        )
        expected_component = InputComponentParameter(
            name="nb_units_max",
            type="timeseries",
            scenario_group=None,
            value=None,
            timeseries=f"{expected_path}",
        )
        current_df = pd.read_csv(
            nb_units_max_component.timeseries + ".txt", header=None
        )
        # We expect this: ceil(p_max_cluster/p_max_unit)
        # for instance here ceil(8/2) -> 4
        expected_df = pd.DataFrame([[4.0], [5.0], [1.0]])

        assert current_df.equals(expected_df)

        assert nb_units_max_component == expected_component

    def test_data_processing_to_nb_units_max_variation_forward(
        self, local_study_w_thermal, create_file
    ):
        areas, converter = self._init_area_reading(local_study_w_thermal)
        study_path = converter.study_path
        modulation_timeseries = (
            study_path / "input" / "thermal" / "prepro" / "fr" / "gaz"
        )
        series_path = study_path / "input" / "thermal" / "series" / "fr" / "gaz"
        # We have to use a multiple of 168, to match with full weeks
        create_file(modulation_timeseries, "modulation", 840, 4)
        create_file(series_path, "series", 840)

        instance = self._generate_tdp_instance_parameter(
            areas, study_path, create_dataframes=False
        )
        # We need to initialize the nb_units_max parameter
        instance.get_nb_units_max()
        nb_units_max_output = pd.read_csv(
            instance.series_path / Path("nb_units_max.txt"), header=None
        )

        nb_units_max_variation_component = instance.get_nb_units_max_variation_forward()

        expected_path = (
            study_path
            / "input"
            / "thermal"
            / "series"
            / "fr"
            / "gaz"
            / "nb_units_max_variation_forward"
        )
        expected_component = InputComponentParameter(
            name="nb_units_max_variation_forward",
            type="timeseries",
            scenario_group=None,
            value=None,
            timeseries=f"{expected_path}",
        )

        current_df = pd.read_csv(
            nb_units_max_variation_component.timeseries + ".txt", header=None
        )
        # We expect this: max(0, self.nb_units_max_output[t-1] - self.nb_units_max_output[t])
        assert current_df[0][0] == max(
            0, nb_units_max_output[0][167] - nb_units_max_output[0][0]
        )
        assert current_df[0][3] == max(
            0, nb_units_max_output[0][2] - nb_units_max_output[0][3]
        )
        assert current_df[0][168] == max(
            0, nb_units_max_output[0][335] - nb_units_max_output[0][168]
        )

        assert nb_units_max_variation_component == expected_component

    def test_data_processing_to_nb_units_max_variation_backward(
        self, local_study_w_thermal, create_file
    ):
        areas, converter = self._init_area_reading(local_study_w_thermal)
        study_path = converter.study_path
        modulation_timeseries = (
            study_path / "input" / "thermal" / "prepro" / "fr" / "gaz"
        )
        series_path = study_path / "input" / "thermal" / "series" / "fr" / "gaz"
        # We have to use a multiple of 168, to match with full weeks
        create_file(modulation_timeseries, "modulation", 840, 4)
        create_file(series_path, "series", 840)

        instance = self._generate_tdp_instance_parameter(
            areas, study_path, create_dataframes=False
        )
        # We need to initialize the nb_units_max parameter
        instance.get_nb_units_max()
        nb_units_max_output = pd.read_csv(
            instance.series_path / Path("nb_units_max.txt"), header=None
        )

        nb_units_max_variation_component = (
            instance.get_nb_units_max_variation_backward()
        )

        expected_path = (
            study_path
            / "input"
            / "thermal"
            / "series"
            / "fr"
            / "gaz"
            / "nb_units_max_variation_backward"
        )
        expected_component = InputComponentParameter(
            name="nb_units_max_variation_backward",
            type="timeseries",
            scenario_group=None,
            value=None,
            timeseries=f"{expected_path}",
        )

        current_df = pd.read_csv(
            nb_units_max_variation_component.timeseries + ".txt", header=None
        )
        # We expect this: max(0, self.nb_units_max_output[t] - self.nb_units_max_output[t-1])
        assert current_df[0][0] == max(
            0, nb_units_max_output[0][0] - nb_units_max_output[0][167]
        )
        assert current_df[0][3] == max(
            0, nb_units_max_output[0][3] - nb_units_max_output[0][2]
        )
        assert current_df[0][168] == max(
            0, nb_units_max_output[0][168] - nb_units_max_output[0][335]
        )

        assert nb_units_max_variation_component == expected_component<|MERGE_RESOLUTION|>--- conflicted
+++ resolved
@@ -50,26 +50,16 @@
                     scenario_group=None,
                     parameters=[
                         InputComponentParameter(
-<<<<<<< HEAD
-                            name="ens_cost",
-                            type="constant",
-=======
-                            id="energy_cost_unsupplied",
+                            id="ens_cost",
                             time_dependent=False,
                             scenario_dependent=False,
->>>>>>> 12f46ad4
                             scenario_group=None,
                             value=0.5,
                         ),
                         InputComponentParameter(
-<<<<<<< HEAD
-                            name="spillage_cost",
-                            type="constant",
-=======
-                            id="energy_cost_spilled",
+                            id="spillage_cost",
                             time_dependent=False,
                             scenario_dependent=False,
->>>>>>> 12f46ad4
                             scenario_group=None,
                             value=1.0,
                         ),
@@ -81,26 +71,16 @@
                     scenario_group=None,
                     parameters=[
                         InputComponentParameter(
-<<<<<<< HEAD
-                            name="ens_cost",
-                            type="constant",
-=======
-                            id="energy_cost_unsupplied",
+                            id="ens_cost",
                             time_dependent=False,
                             scenario_dependent=False,
->>>>>>> 12f46ad4
                             scenario_group=None,
                             value=0.5,
                         ),
                         InputComponentParameter(
-<<<<<<< HEAD
-                            name="spillage_cost",
-                            type="constant",
-=======
-                            id="energy_cost_spilled",
+                            id="spillage_cost",
                             time_dependent=False,
                             scenario_dependent=False,
->>>>>>> 12f46ad4
                             scenario_group=None,
                             value=1.0,
                         ),
@@ -129,26 +109,16 @@
                 model="area",
                 parameters=[
                     InputComponentParameter(
-<<<<<<< HEAD
-                        name="ens_cost",
-                        type="constant",
-=======
-                        id="energy_cost_unsupplied",
-                        time_dependent=False,
-                        scenario_dependent=False,
->>>>>>> 12f46ad4
+                        id="ens_cost",
+                        time_dependent=False,
+                        scenario_dependent=False,
                         scenario_group=None,
                         value=0.5,
                     ),
                     InputComponentParameter(
-<<<<<<< HEAD
-                        name="spillage_cost",
-                        type="constant",
-=======
-                        id="energy_cost_spilled",
-                        time_dependent=False,
-                        scenario_dependent=False,
->>>>>>> 12f46ad4
+                        id="spillage_cost",
+                        time_dependent=False,
+                        scenario_dependent=False,
                         scenario_group=None,
                         value=1.0,
                     ),
@@ -159,26 +129,16 @@
                 model="area",
                 parameters=[
                     InputComponentParameter(
-<<<<<<< HEAD
-                        name="ens_cost",
-                        type="constant",
-=======
-                        id="energy_cost_unsupplied",
-                        time_dependent=False,
-                        scenario_dependent=False,
->>>>>>> 12f46ad4
+                        id="ens_cost",
+                        time_dependent=False,
+                        scenario_dependent=False,
                         scenario_group=None,
                         value=0.5,
                     ),
                     InputComponentParameter(
-<<<<<<< HEAD
-                        name="spillage_cost",
-                        type="constant",
-=======
-                        id="energy_cost_spilled",
-                        time_dependent=False,
-                        scenario_dependent=False,
->>>>>>> 12f46ad4
+                        id="spillage_cost",
+                        time_dependent=False,
+                        scenario_dependent=False,
                         scenario_group=None,
                         value=1.0,
                     ),
@@ -232,7 +192,7 @@
                         value=1.0,
                     ),
                     InputComponentParameter(
-                        id="nominal_capacity",
+                        id="p_max_unit",
                         time_dependent=False,
                         scenario_dependent=False,
                         scenario_group=None,
@@ -317,92 +277,72 @@
                 scenario_group=None,
                 parameters=[
                     InputComponentParameter(
-<<<<<<< HEAD
-                        name="p_min_cluster",
-                        type="timeseries",
-                        scenario_group=None,
-                        value=None,
-                        timeseries=f"{p_min_cluster}",
-                    ),
-                    InputComponentParameter(
-                        name="nb_units_min",
-                        type="timeseries",
-                        scenario_group=None,
-                        value=None,
-                        timeseries=f"{nb_units_min}",
-                    ),
-                    InputComponentParameter(
-                        name="nb_units_max",
-                        type="timeseries",
-                        scenario_group=None,
-                        value=None,
-                        timeseries=f"{nb_units_max}",
-                    ),
-                    InputComponentParameter(
-                        name="nb_units_max_variation_forward",
-                        type="timeseries",
-                        scenario_group=None,
-                        value=None,
-                        timeseries=f"{nb_units_max_variation_forward}",
-                    ),
-                    InputComponentParameter(
-                        name="nb_units_max_variation_backward",
-                        type="timeseries",
-                        scenario_group=None,
-                        value=None,
-                        timeseries=f"{nb_units_max_variation_backward}",
-                    ),
-                    InputComponentParameter(
-                        name="unit_count",
-                        type="constant",
-=======
+                        id="p_min_cluster",
+                        time_dependent=False,
+                        scenario_dependent=False,
+                        scenario_group=None,
+                        value=f"{p_min_cluster}",
+                    ),
+                    InputComponentParameter(
+                        id="nb_units_min",
+                        time_dependent=False,
+                        scenario_dependent=False,
+                        scenario_group=None,
+                        value=f"{nb_units_min}",
+                    ),
+                    InputComponentParameter(
+                        id="nb_units_max",
+                        time_dependent=False,
+                        scenario_dependent=False,
+                        scenario_group=None,
+                        value=f"{nb_units_max}",
+                    ),
+                    InputComponentParameter(
+                        id="nb_units_max_variation_forward",
+                        time_dependent=False,
+                        scenario_dependent=False,
+                        scenario_group=None,
+                        value=f"{nb_units_max_variation_forward}",
+                    ),
+                    InputComponentParameter(
+                        id="nb_units_max_variation_backward",
+                        time_dependent=False,
+                        scenario_dependent=False,
+                        scenario_group=None,
+                        value=f"{nb_units_max_variation_backward}",
+                    ),
+                    InputComponentParameter(
                         id="unit_count",
                         time_dependent=False,
                         scenario_dependent=False,
->>>>>>> 12f46ad4
                         scenario_group=None,
                         value=1.0,
                     ),
                     InputComponentParameter(
-<<<<<<< HEAD
-                        name="p_min_unit",
-                        type="constant",
+                        id="p_min_unit",
+                        time_dependent=False,
+                        scenario_dependent=False,
                         scenario_group=None,
                         value=0.0,
-                        timeseries=None,
-                    ),
-                    InputComponentParameter(
-                        name="efficiency",
-                        type="constant",
-=======
+                    ),
+                    InputComponentParameter(
                         id="efficiency",
                         time_dependent=False,
                         scenario_dependent=False,
->>>>>>> 12f46ad4
                         scenario_group=None,
                         value=100.0,
                     ),
                     InputComponentParameter(
-<<<<<<< HEAD
-                        name="p_max_unit",
-                        type="constant",
-=======
-                        id="nominal_capacity",
-                        time_dependent=False,
-                        scenario_dependent=False,
->>>>>>> 12f46ad4
+                        id="p_max_unit",
+                        time_dependent=False,
+                        scenario_dependent=False,
                         scenario_group=None,
                         value=0.0,
                     ),
                     InputComponentParameter(
-<<<<<<< HEAD
-                        name="generation_cost",
-                        type="constant",
-=======
-                        id="marginal_cost",
-                        time_dependent=False,
-                        scenario_dependent=False,
->>>>>>> 12f46ad4
+                        id="generation_cost",
+                        time_dependent=False,
+                        scenario_dependent=False,
                         scenario_group=None,
                         value=0.0,
                     ),
@@ -421,34 +361,32 @@
                         value=0.0,
                     ),
                     InputComponentParameter(
-<<<<<<< HEAD
-                        name="d_min_up",
-                        type="constant",
+                        id="d_min_up",
+                        time_dependent=False,
+                        scenario_dependent=False,
                         scenario_group=None,
                         value=1.0,
-                        timeseries=None,
-                    ),
-                    InputComponentParameter(
-                        name="d_min_down",
-                        type="constant",
+                    ),
+                    InputComponentParameter(
+                        id="d_min_down",
+                        time_dependent=False,
+                        scenario_dependent=False,
                         scenario_group=None,
                         value=1.0,
-                        timeseries=None,
-                    ),
-                    InputComponentParameter(
-                        name="p_max_cluster",
-                        type="timeseries",
-=======
+                    ),
+                    InputComponentParameter(
                         id="p_max_cluster",
-                        time_dependent=True,
-                        scenario_dependent=True,
->>>>>>> 12f46ad4
+                        time_dependent=False,
+                        scenario_dependent=False,
                         scenario_group=None,
                         value=f"{p_max_timeserie}",
                     ),
                 ],
             )
         ]
+        print("ACTUAL:", thermals_components)
+        print("EXPECTED:", expected_thermals_components)
+
         assert thermals_components == expected_thermals_components
         assert thermals_connections == expected_thermals_connections
 
@@ -473,26 +411,16 @@
                     scenario_group=None,
                     parameters=[
                         InputComponentParameter(
-<<<<<<< HEAD
-                            name="ens_cost",
-                            type="constant",
-=======
-                            id="energy_cost_unsupplied",
+                            id="ens_cost",
                             time_dependent=False,
                             scenario_dependent=False,
->>>>>>> 12f46ad4
                             scenario_group=None,
                             value=0.5,
                         ),
                         InputComponentParameter(
-<<<<<<< HEAD
-                            name="spillage_cost",
-                            type="constant",
-=======
-                            id="energy_cost_spilled",
+                            id="spillage_cost",
                             time_dependent=False,
                             scenario_dependent=False,
->>>>>>> 12f46ad4
                             scenario_group=None,
                             value=1.0,
                         ),
@@ -504,26 +432,16 @@
                     scenario_group=None,
                     parameters=[
                         InputComponentParameter(
-<<<<<<< HEAD
-                            name="ens_cost",
-                            type="constant",
-=======
-                            id="energy_cost_unsupplied",
+                            id="ens_cost",
                             time_dependent=False,
                             scenario_dependent=False,
->>>>>>> 12f46ad4
                             scenario_group=None,
                             value=0.5,
                         ),
                         InputComponentParameter(
-<<<<<<< HEAD
-                            name="spillage_cost",
-                            type="constant",
-=======
-                            id="energy_cost_spilled",
+                            id="spillage_cost",
                             time_dependent=False,
                             scenario_dependent=False,
->>>>>>> 12f46ad4
                             scenario_group=None,
                             value=1.0,
                         ),
@@ -867,11 +785,10 @@
             / "p_min_cluster.txt"
         )
         expected_component = InputComponentParameter(
-            name="p_min_cluster",
-            type="timeseries",
-            scenario_group=None,
-            value=None,
-            timeseries=f"{expected_path}".removesuffix(".txt"),
+            id="p_min_cluster",
+            time_dependent=True,
+            scenario_dependent=True,
+            value=f"{expected_path}".removesuffix(".txt"),
         )
         current_df = pd.read_csv(expected_path, header=None)
         # We expect this: min(min_gen_modulation*unit_count*nominalcapacity, p_max_cluster)
@@ -893,15 +810,12 @@
             study_path / "input" / "thermal" / "series" / "fr" / "gaz" / "nb_units_min"
         )
         expected_component = InputComponentParameter(
-            name="nb_units_min",
-            type="timeseries",
-            scenario_group=None,
-            value=None,
-            timeseries=f"{expected_path}",
-        )
-        current_df = pd.read_csv(
-            nb_units_min_component.timeseries + ".txt", header=None
-        )
+            id="nb_units_min",
+            time_dependent=True,
+            scenario_dependent=True,
+            value=f"{expected_path}",
+        )
+        current_df = pd.read_csv(nb_units_min_component.value + ".txt", header=None)
         # We expect this: ceil(p_min_cluster/p_max_unit)
         # for instance here ceil(6/2) -> 3
         expected_df = pd.DataFrame([[3.0], [5.0], [1.0]])
@@ -922,15 +836,12 @@
             study_path / "input" / "thermal" / "series" / "fr" / "gaz" / "nb_units_max"
         )
         expected_component = InputComponentParameter(
-            name="nb_units_max",
-            type="timeseries",
-            scenario_group=None,
-            value=None,
-            timeseries=f"{expected_path}",
-        )
-        current_df = pd.read_csv(
-            nb_units_max_component.timeseries + ".txt", header=None
-        )
+            id="nb_units_max",
+            time_dependent=True,
+            scenario_dependent=True,
+            value=f"{expected_path}",
+        )
+        current_df = pd.read_csv(nb_units_max_component.value + ".txt", header=None)
         # We expect this: ceil(p_max_cluster/p_max_unit)
         # for instance here ceil(8/2) -> 4
         expected_df = pd.DataFrame([[4.0], [5.0], [1.0]])
@@ -973,15 +884,14 @@
             / "nb_units_max_variation_forward"
         )
         expected_component = InputComponentParameter(
-            name="nb_units_max_variation_forward",
-            type="timeseries",
-            scenario_group=None,
-            value=None,
-            timeseries=f"{expected_path}",
+            id="nb_units_max_variation_forward",
+            time_dependent=True,
+            scenario_dependent=True,
+            value=f"{expected_path}",
         )
 
         current_df = pd.read_csv(
-            nb_units_max_variation_component.timeseries + ".txt", header=None
+            nb_units_max_variation_component.value + ".txt", header=None
         )
         # We expect this: max(0, self.nb_units_max_output[t-1] - self.nb_units_max_output[t])
         assert current_df[0][0] == max(
@@ -1032,15 +942,14 @@
             / "nb_units_max_variation_backward"
         )
         expected_component = InputComponentParameter(
-            name="nb_units_max_variation_backward",
-            type="timeseries",
-            scenario_group=None,
-            value=None,
-            timeseries=f"{expected_path}",
+            id="nb_units_max_variation_backward",
+            time_dependent=True,
+            scenario_dependent=True,
+            value=f"{expected_path}",
         )
 
         current_df = pd.read_csv(
-            nb_units_max_variation_component.timeseries + ".txt", header=None
+            nb_units_max_variation_component.value + ".txt", header=None
         )
         # We expect this: max(0, self.nb_units_max_output[t] - self.nb_units_max_output[t-1])
         assert current_df[0][0] == max(
