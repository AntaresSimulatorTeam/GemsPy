# Copyright (c) 2024, RTE (https://www.rte-france.com)
#
# See AUTHORS.txt
#
# This Source Code Form is subject to the terms of the Mozilla Public
# License, v. 2.0. If a copy of the MPL was not distributed with this
# file, You can obtain one at http://mozilla.org/MPL/2.0/.
#
# SPDX-License-Identifier: MPL-2.0
#
# This file is part of the Antares project.
from typing import Set

import pytest

from andromede.expression.equality import expressions_equal
from andromede.expression.expression_efficient import ExpressionRange, literal, param
from andromede.expression.linear_expression_efficient import (
    LinearExpressionEfficient,
    port_field,
    var,
)
from andromede.expression.parsing.parse_expression import (
    AntaresParseException,
    ModelIdentifiers,
    parse_expression,
)
from andromede.expression.print import print_expr


@pytest.mark.parametrize(
    "variables, parameters, expression_str, expected",
    [
        ({}, {}, "1 + 2", literal(1) + 2),
        ({}, {}, "1 - 2", literal(1) - 2),
        ({}, {}, "1 - 3 + 4 - 2", literal(1) - 3 + 4 - 2),
        (
            {"x"},
            {"p"},
            "1 + 2 * x = p",
            literal(1) + 2 * var("x") == param("p"),
        ),
        (
            {},
            {},
            "port.f <= 0",
            port_field("port", "f") <= 0,
        ),
        ({"x"}, {}, "sum(x)", var("x").sum()),
        ({"x"}, {}, "x[-1]", var("x").eval(-literal(1))),
        (
            {"x"},
            {},
            "x[-1..5]",
            var("x").sum(eval=ExpressionRange(-literal(1), literal(5))),
        ),
        ({"x"}, {}, "x[1]", var("x").eval(1)),
        ({"x"}, {}, "x[t-1]", var("x").shift(-literal(1))),
        (
            {"x"},
            {},
            "x[t-1, t+4]",
            var("x").sum(shift=[-literal(1), literal(4)]),
        ),
        (
            {"x"},
            {},
            "x[t-1+1]",
            var("x").sum(shift=-literal(1) + literal(1)),
        ),
        (
            {"x"},
            {"d"},
            "x[t-d+1]",
            var("x").shift(-param("d") + literal(1)),
        ),
        (
            {"x"},
            {"d"},
            "x[t-2*d+1]",
            var("x").shift(-literal(2) * param("d") + literal(1)),
        ),
        (
            {"x"},
            {"d"},
            "x[t-1+d*2]",
            var("x").shift(-literal(1) + param("d") * literal(2)),
        ),
        (
            {"x"},
            {"d"},
            "x[t-2-d+1]",
            var("x").shift(-literal(2) - param("d") + literal(1)),
        ),
        (
            {"x"},
            {},
            "x[t-1, t, t+4]",
            var("x").sum(shift=[-literal(1), literal(0), literal(4)]),
        ),
        (
            {"x"},
            {},
            "x[t-1..t+5]",
            var("x").sum(shift=ExpressionRange(-literal(1), literal(5))),
        ),
        (
            {"x"},
            {},
            "x[t-1..t]",
            var("x").sum(shift=ExpressionRange(-literal(1), literal(0))),
        ),
        (
            {"x"},
            {},
            "x[t..t+5]",
            var("x").sum(shift=ExpressionRange(literal(0), literal(5))),
        ),
        ({"x"}, {}, "x[t]", var("x")),
        ({"x"}, {"p"}, "x[t+p]", var("x").shift(param("p"))),
        (
            {"x"},
            {},
            "sum(x[-1..5])",
            var("x").sum(eval=ExpressionRange(-literal(1), literal(5))).sum(),
        ),
        ({}, {}, "sum_connections(port.f)", port_field("port", "f").sum_connections()),
        (
            {"level", "injection", "withdrawal"},
            {"inflows", "efficiency"},
            "level - level[-1] - efficiency * injection + withdrawal = inflows",
            var("level")
            - var("level").eval(-literal(1))
            - param("efficiency") * var("injection")
            + var("withdrawal")
            == param("inflows"),
        ),
        (
            {"nb_start", "nb_on"},
            {"d_min_up"},
            "sum(nb_start[-d_min_up + 1 .. 0]) <= nb_on",
            var("nb_start").sum(
                eval=(ExpressionRange(-param("d_min_up") + 1, literal(0)))
            )
            <= var("nb_on"),
        ),
        (
            {"generation"},
            {"cost"},
            "expec(sum(cost * generation))",
            (param("cost") * var("generation")).sum().expec(),
        ),
    ],
)
def test_parsing_visitor(
    variables: Set[str],
    parameters: Set[str],
    expression_str: str,
<<<<<<< HEAD
    expected: LinearExpressionEfficient,
):
=======
    expected: ExpressionNode,
) -> None:
>>>>>>> 9a6e24f6
    identifiers = ModelIdentifiers(variables, parameters)
    expr = parse_expression(expression_str, identifiers)
    print()
    print(print_expr(expr))
    assert expressions_equal(expr, expected)


@pytest.mark.parametrize(
    "expression_str",
    [
        "1**3",
        "1 6",
        "x[t+1-t]",
        "x[2*t]",
        "x[t 4]",
    ],
)
def test_parse_cancellation_should_throw(expression_str: str) -> None:
    # Console log error is displayed !
    identifiers = ModelIdentifiers(
        variables={"x"},
        parameters=set(),
    )

    with pytest.raises(
        AntaresParseException,
        match=r"An error occurred during parsing: ParseCancellationException",
    ):
        parse_expression(expression_str, identifiers)<|MERGE_RESOLUTION|>--- conflicted
+++ resolved
@@ -156,13 +156,8 @@
     variables: Set[str],
     parameters: Set[str],
     expression_str: str,
-<<<<<<< HEAD
     expected: LinearExpressionEfficient,
 ):
-=======
-    expected: ExpressionNode,
-) -> None:
->>>>>>> 9a6e24f6
     identifiers = ModelIdentifiers(variables, parameters)
     expr = parse_expression(expression_str, identifiers)
     print()
