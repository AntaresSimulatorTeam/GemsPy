# Copyright (c) 2024, RTE (https://www.rte-france.com)
#
# See AUTHORS.txt
#
# This Source Code Form is subject to the terms of the Mozilla Public
# License, v. 2.0. If a copy of the MPL was not distributed with this
# file, You can obtain one at http://mozilla.org/MPL/2.0/.
#
# SPDX-License-Identifier: MPL-2.0
#
# This file is part of the Antares project.

import pandas as pd
import pytest

from andromede.expression.expression import literal, param, var
from andromede.expression.indexing_structure import IndexingStructure
from andromede.libs.standard import (
    BALANCE_PORT_TYPE,
    CONSTANT,
    DEMAND_MODEL,
    GENERATOR_MODEL,
<<<<<<< HEAD
    NODE_WITH_SPILL_AND_ENS,
=======
    NODE_WITH_SPILL_AND_ENS_MODEL,
>>>>>>> b1649dc4
)
from andromede.model import (
    Constraint,
    Model,
    ModelPort,
    ProblemContext,
    float_parameter,
    float_variable,
    int_variable,
    model,
)
from andromede.model.port import PortFieldDefinition, PortFieldId
from andromede.simulation import (
    BendersSolution,
    TimeBlock,
    build_benders_decomposed_problem,
)
from andromede.simulation.decision_tree import (
    DecisionTreeNode,
    InterDecisionTimeScenarioConfig,
)
from andromede.study import (
    Component,
    ConstantData,
    DataBase,
    Network,
    Node,
    PortRef,
    ScenarioIndex,
    ScenarioSeriesData,
    TimeIndex,
    TimeScenarioSeriesData,
    TimeSeriesData,
    create_component,
)

CONSTANT = IndexingStructure(False, False)

INVESTMENT = ProblemContext.INVESTMENT
OPERATIONAL = ProblemContext.OPERATIONAL
COUPLING = ProblemContext.COUPLING


@pytest.fixture
def thermal_candidate() -> Model:
    THERMAL_CANDIDATE = model(
        id="GEN",
        parameters=[
            float_parameter("op_cost", CONSTANT),
            float_parameter("invest_cost", CONSTANT),
        ],
        variables=[
            float_variable("generation", lower_bound=literal(0)),
            float_variable(
                "p_max",
                lower_bound=literal(0),
                upper_bound=literal(1000),
                structure=CONSTANT,
                context=COUPLING,
            ),
        ],
        ports=[ModelPort(port_type=BALANCE_PORT_TYPE, port_name="balance_port")],
        port_fields_definitions=[
            PortFieldDefinition(
                port_field=PortFieldId("balance_port", "flow"),
                definition=var("generation"),
            )
        ],
        constraints=[
            Constraint(
                name="Max generation", expression=var("generation") <= var("p_max")
            )
        ],
        objective_operational_contribution=(param("op_cost") * var("generation"))
        .time_sum()
        .expec(),
        objective_investment_contribution=param("invest_cost") * var("p_max"),
    )
    return THERMAL_CANDIDATE


@pytest.fixture
def discrete_candidate() -> Model:
    DISCRETE_CANDIDATE = model(
        id="DISCRETE",
        parameters=[
            float_parameter("op_cost", CONSTANT),
            float_parameter("invest_cost", CONSTANT),
            float_parameter("p_max_per_unit", CONSTANT),
        ],
        variables=[
            float_variable("generation", lower_bound=literal(0)),
            float_variable(
                "p_max",
                lower_bound=literal(0),
                structure=CONSTANT,
                context=COUPLING,
            ),
            # TODO set it back to int_variable
            float_variable(
                "nb_units",
                lower_bound=literal(0),
                upper_bound=literal(10),
                structure=CONSTANT,
                context=INVESTMENT,
            ),
        ],
        ports=[ModelPort(port_type=BALANCE_PORT_TYPE, port_name="balance_port")],
        port_fields_definitions=[
            PortFieldDefinition(
                port_field=PortFieldId("balance_port", "flow"),
                definition=var("generation"),
            )
        ],
        constraints=[
            Constraint(
                name="Max generation", expression=var("generation") <= var("p_max")
            ),
            Constraint(
                name="Max investment",
                expression=var("p_max") == param("p_max_per_unit") * var("nb_units"),
                context=INVESTMENT,
            ),
        ],
        objective_operational_contribution=(param("op_cost") * var("generation"))
        .time_sum()
        .expec(),
        objective_investment_contribution=param("invest_cost") * var("p_max"),
    )
    return DISCRETE_CANDIDATE


@pytest.fixture
def generator() -> Component:
    generator = create_component(
        model=GENERATOR_MODEL,
        id="G1",
    )
    return generator


@pytest.fixture
def candidate(thermal_candidate: Model) -> Component:
    candidate = create_component(model=thermal_candidate, id="CAND")
    return candidate


@pytest.fixture
def cluster_candidate(discrete_candidate: Model) -> Component:
    cluster = create_component(model=discrete_candidate, id="DISCRETE")
    return cluster


def test_benders_decomposed_integration(
    generator: Component,
    candidate: Component,
    cluster_candidate: Component,
) -> None:
    """
    Simple generation expansion problem on one node, one timestep and one scenario
    but this time with two candidates: one continuous and one discrete.
    We separate master/subproblem and export the problems in MPS format to be solved by the Benders and MergeMPS

    Demand = 400
    Generator : P_max : 200, Cost : 45
    Unsupplied energy : Cost : 501

    -> 200 of unsupplied energy
    -> Total cost without investment = 45 * 200 + 501 * 200 = 109_200

    Continuos candidate  : Invest cost : 490 / MW; Prod cost : 10
    Discrete candidate : Invest cost : 200 / MW; Prod cost : 10; Nb of units: 10; Prod per unit: 10

    Optimal investment : 100 MW (Discrete) + 100 MW (Continuos)

    -> Optimal cost = 490 * 100 + 10 * 100 (Continuos)
                    + 200 * 100 + 10 * 100 (Discrete)
                                + 45 * 200 (Generator)
                    =    69_000 +   11_000
                    = 80_000
    """

    database = DataBase()
    database.add_data("D", "demand", ConstantData(400))

    database.add_data("N", "spillage_cost", ConstantData(1))
    database.add_data("N", "ens_cost", ConstantData(501))

    database.add_data("G1", "p_max", ConstantData(200))
    database.add_data("G1", "cost", ConstantData(45))

    database.add_data("CAND", "op_cost", ConstantData(10))
    database.add_data("CAND", "invest_cost", ConstantData(490))

    database.add_data("DISCRETE", "op_cost", ConstantData(10))
    database.add_data("DISCRETE", "invest_cost", ConstantData(200))
    database.add_data("DISCRETE", "p_max_per_unit", ConstantData(10))

    demand = create_component(model=DEMAND_MODEL, id="D")

    node = Node(model=NODE_WITH_SPILL_AND_ENS, id="N")
    network = Network("test")
    network.add_node(node)
    network.add_component(demand)
    network.add_component(generator)
    network.add_component(candidate)
    network.add_component(cluster_candidate)
    network.connect(PortRef(demand, "balance_port"), PortRef(node, "balance_port"))
    network.connect(PortRef(generator, "balance_port"), PortRef(node, "balance_port"))
    network.connect(PortRef(candidate, "balance_port"), PortRef(node, "balance_port"))
    network.connect(
        PortRef(cluster_candidate, "balance_port"), PortRef(node, "balance_port")
    )
    scenarios = 1
    blocks = [TimeBlock(1, [0])]

    config = InterDecisionTimeScenarioConfig(blocks, scenarios)
    decision_tree_root = DecisionTreeNode("", config, network)

    xpansion = build_benders_decomposed_problem(decision_tree_root, database)

    data = {
        "solution": {
            "overall_cost": 80_000,
<<<<<<< HEAD
            "values": {
                "CAND_p_max": 100,
                "DISCRETE_p_max": 100,
                "DISCRETE_nb_units": 10,
            },
=======
            "values": {"CAND_p_max": 100, "DISCRETE_p_max": 100},
>>>>>>> b1649dc4
        }
    }
    solution = BendersSolution(data)

    assert xpansion.run()
    decomposed_solution = xpansion.solution
    if decomposed_solution is not None:  # For mypy only
        assert decomposed_solution.is_close(
            solution
        ), f"Solution differs from expected: {decomposed_solution}"

    assert xpansion.run(should_merge=True)
    merged_solution = xpansion.solution
    if merged_solution is not None:  # For mypy only
        assert merged_solution.is_close(
            solution
        ), f"Solution differs from expected: {merged_solution}"


def test_benders_decomposed_multi_time_block_single_scenario(
    generator: Component,
    candidate: Component,
) -> None:
    """
    Simple generation xpansion problem on one node. Two time blocks with one timestep each,
    one scenario, one thermal cluster candidate.

    Demand = [200, 300]
    Generator : P_max : 200, Cost : 40
    Unsupplied energy : Cost : 501

    -> [0, 100] of unsupplied energy
    -> Total cost without investment = (200 * 40) + (200 * 40 + 100 * 501) = 66_100

    Candidate : Invest cost : 480 / MW, Prod cost : 10

    Optimal investment : 100 MW

    -> Optimal cost = 480 * 100            (investment)
                    +  10 * 100 + 40 * 100 (operational - time block 1)
                    +  10 * 100 + 40 * 200 (operational - time block 2)
                    = 62_000

    """

    data = {}
    data[TimeIndex(0)] = 200.0
    data[TimeIndex(1)] = 300.0

    demand_data = TimeSeriesData(time_series=data)

    database = DataBase()
    database.add_data("D", "demand", demand_data)

    database.add_data("N", "spillage_cost", ConstantData(1))
    database.add_data("N", "ens_cost", ConstantData(501))

    database.add_data("G1", "p_max", ConstantData(200))
    database.add_data("G1", "cost", ConstantData(40))

    database.add_data("CAND", "op_cost", ConstantData(10))
    database.add_data("CAND", "invest_cost", ConstantData(480))

    demand = create_component(
        model=DEMAND_MODEL,
        id="D",
    )

    node = Node(model=NODE_WITH_SPILL_AND_ENS, id="N")
    network = Network("test")
    network.add_node(node)
    network.add_component(demand)
    network.add_component(generator)
    network.add_component(candidate)
    network.connect(PortRef(demand, "balance_port"), PortRef(node, "balance_port"))
    network.connect(PortRef(generator, "balance_port"), PortRef(node, "balance_port"))
    network.connect(PortRef(candidate, "balance_port"), PortRef(node, "balance_port"))

    scenarios = 1
    blocks = [TimeBlock(1, [0]), TimeBlock(2, [1])]

    config = InterDecisionTimeScenarioConfig(blocks, scenarios)
    decision_tree_root = DecisionTreeNode("", config, network)

    xpansion = build_benders_decomposed_problem(decision_tree_root, database)

    data_output = {
        "solution": {
            "overall_cost": 62_000,
            "values": {
                "CAND_p_max": 100,
<<<<<<< HEAD
            },
        }
    }
    solution = BendersSolution(data)

    assert xpansion.run()
    decomposed_solution = xpansion.solution
    if decomposed_solution is not None:  # For mypy only
        assert decomposed_solution.is_close(
            solution
        ), f"Solution differs from expected: {decomposed_solution}"


def test_benders_decomposed_single_time_block_multi_scenario(
    generator: Component,
    candidate: Component,
) -> None:
    """
    Simple generation xpansion problem on one node. One time block with one timestep each,
    two scenarios, one thermal cluster candidate.

    Demand = [200; 300]
    Generator : P_max : 200, Cost : 40
    Unsupplied energy : Cost : 1_000

    -> [0; 100] of unsupplied energy
    -> Total cost without investment = 0.5 * [(200 * 40)]
                                     + 0.5 * [(200 * 40) + (100 * 1_000)]
                                     = 58_000

    Candidate : Invest cost : 480 / MW, Prod cost : 10

    Optimal investment : 100 MW

    -> Optimal cost = 480 * 100                   (investment)
                    + 0.5 * (10 * 100 + 40 * 100) (operational - scenario 1)
                    + 0.5 * (10 * 100 + 40 * 200) (operational - scenario 2)
                    = 55_000

    """

    data = {}
    data[ScenarioIndex(0)] = 200
    data[ScenarioIndex(1)] = 300

    demand_data = ScenarioSeriesData(scenario_series=data)

    database = DataBase()
    database.add_data("D", "demand", demand_data)

    database.add_data("N", "spillage_cost", ConstantData(1))
    database.add_data("N", "ens_cost", ConstantData(1_000))

    database.add_data("G1", "p_max", ConstantData(200))
    database.add_data("G1", "cost", ConstantData(40))

    database.add_data("CAND", "op_cost", ConstantData(10))
    database.add_data("CAND", "invest_cost", ConstantData(480))

    demand = create_component(
        model=DEMAND_MODEL,
        id="D",
    )

    node = Node(model=NODE_WITH_SPILL_AND_ENS, id="N")
    network = Network("test")
    network.add_node(node)
    network.add_component(demand)
    network.add_component(generator)
    network.add_component(candidate)
    network.connect(PortRef(demand, "balance_port"), PortRef(node, "balance_port"))
    network.connect(PortRef(generator, "balance_port"), PortRef(node, "balance_port"))
    network.connect(PortRef(candidate, "balance_port"), PortRef(node, "balance_port"))

    scenarios = 2
    blocks = [TimeBlock(1, [0])]

    config = InterDecisionTimeScenarioConfig(blocks, scenarios)
    decision_tree_root = DecisionTreeNode("", config, network)

    xpansion = build_benders_decomposed_problem(decision_tree_root, database)

    data = {
        "solution": {
            "overall_cost": 55_000,
            "values": {
                "CAND_p_max": 100,
            },
        }
    }
    solution = BendersSolution(data)

    assert xpansion.run()
    decomposed_solution = xpansion.solution
    if decomposed_solution is not None:  # For mypy only
        assert decomposed_solution.is_close(
            solution
        ), f"Solution differs from expected: {decomposed_solution}"


def test_benders_decomposed_multi_time_block_multi_scenario(
    generator: Component,
    candidate: Component,
) -> None:
    """
    Simple generation xpansion problem on one node. One time block with one timestep each,
    two scenarios, one thermal cluster candidate.

    Demand = [200 200; 100 300]
    Generator : P_max : 200, Cost : 40
    Unsupplied energy : Cost : 1_000

    -> [0 0; 0 100] of unsupplied energy
    -> Total cost without investment = 0.5 * [(200 * 40) + (200 * 40)]
                                     + 0.5 * [(100 * 40) + (200 * 40 + 100 * 1_000)]
                                     = 64_000

    Candidate : Invest cost : 480 / MW, Prod cost : 10

    Optimal investment : 100 MW

    -> Optimal cost = 480 * 100                   (investment)
                    + 0.5 * (10 * 100 + 40 * 100) (operational - time block 1 scenario 1)
                    + 0.5 * (10 * 100 + 40 * 100) (operational - time block 2 scenario 1)
                    + 0.5 * (10 * 100)            (operational - time block 1 scenario 2)
                    + 0.5 * (10 * 100 + 40 * 200) (operational - time block 2 scenario 2)
                    = 58_000

    """

    data = pd.DataFrame(
        [
            [200, 200],
            [100, 300],
        ],
        index=[0, 1],
        columns=[0, 1],
    )

    demand_data = TimeScenarioSeriesData(time_scenario_series=data)

    database = DataBase()
    database.add_data("D", "demand", demand_data)

    database.add_data("N", "spillage_cost", ConstantData(1))
    database.add_data("N", "ens_cost", ConstantData(1_000))

    database.add_data("G1", "p_max", ConstantData(200))
    database.add_data("G1", "cost", ConstantData(40))

    database.add_data("CAND", "op_cost", ConstantData(10))
    database.add_data("CAND", "invest_cost", ConstantData(480))

    demand = create_component(
        model=DEMAND_MODEL,
        id="D",
    )

    node = Node(model=NODE_WITH_SPILL_AND_ENS, id="N")
    network = Network("test")
    network.add_node(node)
    network.add_component(demand)
    network.add_component(generator)
    network.add_component(candidate)
    network.connect(PortRef(demand, "balance_port"), PortRef(node, "balance_port"))
    network.connect(PortRef(generator, "balance_port"), PortRef(node, "balance_port"))
    network.connect(PortRef(candidate, "balance_port"), PortRef(node, "balance_port"))

    scenarios = 2
    blocks = [TimeBlock(1, [0]), TimeBlock(2, [1])]

    config = InterDecisionTimeScenarioConfig(blocks, scenarios)
    decision_tree_root = DecisionTreeNode("", config, network)

    xpansion = build_benders_decomposed_problem(decision_tree_root, database)

    data = {
        "solution": {
            "overall_cost": 58_000,
            "values": {
                "CAND_p_max": 100,
=======
>>>>>>> b1649dc4
            },
        }
    }
    solution = BendersSolution(data_output)

    assert xpansion.run()
    decomposed_solution = xpansion.solution
    if decomposed_solution is not None:  # For mypy only
        assert decomposed_solution.is_close(
            solution
        ), f"Solution differs from expected: {decomposed_solution}"


def test_benders_decomposed_single_time_block_multi_scenario(
    generator: Component,
    candidate: Component,
) -> None:
    """
    Simple generation xpansion problem on one node. One time block with one timestep each,
    two scenarios, one thermal cluster candidate.

    Demand = [200; 300]
    Generator : P_max : 200, Cost : 40
    Unsupplied energy : Cost : 1_000

    -> [0; 100] of unsupplied energy
    -> Total cost without investment = 0.5 * [(200 * 40)]
                                     + 0.5 * [(200 * 40) + (100 * 1_000)]
                                     = 58_000

    Candidate : Invest cost : 480 / MW, Prod cost : 10

    Optimal investment : 100 MW

    -> Optimal cost = 480 * 100                   (investment)
                    + 0.5 * (10 * 100 + 40 * 100) (operational - scenario 1)
                    + 0.5 * (10 * 100 + 40 * 200) (operational - scenario 2)
                    = 55_000

    """

    data = {}
    data[ScenarioIndex(0)] = 200.0
    data[ScenarioIndex(1)] = 300.0

    demand_data = ScenarioSeriesData(scenario_series=data)

    database = DataBase()
    database.add_data("D", "demand", demand_data)

    database.add_data("N", "spillage_cost", ConstantData(1))
    database.add_data("N", "ens_cost", ConstantData(1_000))

    database.add_data("G1", "p_max", ConstantData(200))
    database.add_data("G1", "cost", ConstantData(40))

    database.add_data("CAND", "op_cost", ConstantData(10))
    database.add_data("CAND", "invest_cost", ConstantData(480))

    demand = create_component(
        model=DEMAND_MODEL,
        id="D",
    )

    node = Node(model=NODE_WITH_SPILL_AND_ENS_MODEL, id="N")
    network = Network("test")
    network.add_node(node)
    network.add_component(demand)
    network.add_component(generator)
    network.add_component(candidate)
    network.connect(PortRef(demand, "balance_port"), PortRef(node, "balance_port"))
    network.connect(PortRef(generator, "balance_port"), PortRef(node, "balance_port"))
    network.connect(PortRef(candidate, "balance_port"), PortRef(node, "balance_port"))

    scenarios = 2

    xpansion = build_benders_decomposed_problem(
        network,
        database,
        [TimeBlock(1, [0])],
        scenarios,
    )

    data_output = {
        "solution": {
            "overall_cost": 55_000,
            "values": {
                "CAND_p_max": 100,
            },
        }
    }
    solution = BendersSolution(data_output)

    assert xpansion.run()
    decomposed_solution = xpansion.solution
    if decomposed_solution is not None:  # For mypy only
        assert decomposed_solution.is_close(
            solution
        ), f"Solution differs from expected: {decomposed_solution}"


def test_benders_decomposed_multi_time_block_multi_scenario(
    generator: Component,
    candidate: Component,
) -> None:
    """
    Simple generation xpansion problem on one node. One time block with one timestep each,
    two scenarios, one thermal cluster candidate.

    Demand = [200 200; 100 300]
    Generator : P_max : 200, Cost : 40
    Unsupplied energy : Cost : 1_000

    -> [0 0; 0 100] of unsupplied energy
    -> Total cost without investment = 0.5 * [(200 * 40) + (200 * 40)]
                                     + 0.5 * [(100 * 40) + (200 * 40 + 100 * 1_000)]
                                     = 64_000

    Candidate : Invest cost : 480 / MW, Prod cost : 10

    Optimal investment : 100 MW

    -> Optimal cost = 480 * 100                   (investment)
                    + 0.5 * (10 * 100 + 40 * 100) (operational - time block 1 scenario 1)
                    + 0.5 * (10 * 100 + 40 * 100) (operational - time block 2 scenario 1)
                    + 0.5 * (10 * 100)            (operational - time block 1 scenario 2)
                    + 0.5 * (10 * 100 + 40 * 200) (operational - time block 2 scenario 2)
                    = 58_000

    """

    data = pd.DataFrame(
        [
            [200, 200],
            [100, 300],
        ],
        index=[0, 1],
        columns=[0, 1],
    )

    demand_data = TimeScenarioSeriesData(time_scenario_series=data)

    database = DataBase()
    database.add_data("D", "demand", demand_data)

    database.add_data("N", "spillage_cost", ConstantData(1))
    database.add_data("N", "ens_cost", ConstantData(1_000))

    database.add_data("G1", "p_max", ConstantData(200))
    database.add_data("G1", "cost", ConstantData(40))

    database.add_data("CAND", "op_cost", ConstantData(10))
    database.add_data("CAND", "invest_cost", ConstantData(480))

    demand = create_component(
        model=DEMAND_MODEL,
        id="D",
    )

    node = Node(model=NODE_WITH_SPILL_AND_ENS_MODEL, id="N")
    network = Network("test")
    network.add_node(node)
    network.add_component(demand)
    network.add_component(generator)
    network.add_component(candidate)
    network.connect(PortRef(demand, "balance_port"), PortRef(node, "balance_port"))
    network.connect(PortRef(generator, "balance_port"), PortRef(node, "balance_port"))
    network.connect(PortRef(candidate, "balance_port"), PortRef(node, "balance_port"))

    scenarios = 2

    xpansion = build_benders_decomposed_problem(
        network,
        database,
        [TimeBlock(1, [0]), TimeBlock(2, [1])],
        scenarios,
    )

    data_output = {
        "solution": {
            "overall_cost": 58_000,
            "values": {
                "CAND_p_max": 100,
            },
        }
    }
    solution = BendersSolution(data_output)

    assert xpansion.run()
    decomposed_solution = xpansion.solution
    if decomposed_solution is not None:  # For mypy only
        assert decomposed_solution.is_close(
            solution
        ), f"Solution differs from expected: {decomposed_solution}"<|MERGE_RESOLUTION|>--- conflicted
+++ resolved
@@ -20,11 +20,7 @@
     CONSTANT,
     DEMAND_MODEL,
     GENERATOR_MODEL,
-<<<<<<< HEAD
     NODE_WITH_SPILL_AND_ENS,
-=======
-    NODE_WITH_SPILL_AND_ENS_MODEL,
->>>>>>> b1649dc4
 )
 from andromede.model import (
     Constraint,
@@ -61,8 +57,6 @@
     create_component,
 )
 
-CONSTANT = IndexingStructure(False, False)
-
 INVESTMENT = ProblemContext.INVESTMENT
 OPERATIONAL = ProblemContext.OPERATIONAL
 COUPLING = ProblemContext.COUPLING
@@ -249,15 +243,11 @@
     data = {
         "solution": {
             "overall_cost": 80_000,
-<<<<<<< HEAD
             "values": {
                 "CAND_p_max": 100,
                 "DISCRETE_p_max": 100,
                 "DISCRETE_nb_units": 10,
             },
-=======
-            "values": {"CAND_p_max": 100, "DISCRETE_p_max": 100},
->>>>>>> b1649dc4
         }
     }
     solution = BendersSolution(data)
@@ -349,11 +339,10 @@
             "overall_cost": 62_000,
             "values": {
                 "CAND_p_max": 100,
-<<<<<<< HEAD
             },
         }
     }
-    solution = BendersSolution(data)
+    solution = BendersSolution(data_output)
 
     assert xpansion.run()
     decomposed_solution = xpansion.solution
@@ -432,7 +421,7 @@
 
     xpansion = build_benders_decomposed_problem(decision_tree_root, database)
 
-    data = {
+    data_output = {
         "solution": {
             "overall_cost": 55_000,
             "values": {
@@ -440,7 +429,7 @@
             },
         }
     }
-    solution = BendersSolution(data)
+    solution = BendersSolution(data_output)
 
     assert xpansion.run()
     decomposed_solution = xpansion.solution
@@ -526,191 +515,6 @@
 
     xpansion = build_benders_decomposed_problem(decision_tree_root, database)
 
-    data = {
-        "solution": {
-            "overall_cost": 58_000,
-            "values": {
-                "CAND_p_max": 100,
-=======
->>>>>>> b1649dc4
-            },
-        }
-    }
-    solution = BendersSolution(data_output)
-
-    assert xpansion.run()
-    decomposed_solution = xpansion.solution
-    if decomposed_solution is not None:  # For mypy only
-        assert decomposed_solution.is_close(
-            solution
-        ), f"Solution differs from expected: {decomposed_solution}"
-
-
-def test_benders_decomposed_single_time_block_multi_scenario(
-    generator: Component,
-    candidate: Component,
-) -> None:
-    """
-    Simple generation xpansion problem on one node. One time block with one timestep each,
-    two scenarios, one thermal cluster candidate.
-
-    Demand = [200; 300]
-    Generator : P_max : 200, Cost : 40
-    Unsupplied energy : Cost : 1_000
-
-    -> [0; 100] of unsupplied energy
-    -> Total cost without investment = 0.5 * [(200 * 40)]
-                                     + 0.5 * [(200 * 40) + (100 * 1_000)]
-                                     = 58_000
-
-    Candidate : Invest cost : 480 / MW, Prod cost : 10
-
-    Optimal investment : 100 MW
-
-    -> Optimal cost = 480 * 100                   (investment)
-                    + 0.5 * (10 * 100 + 40 * 100) (operational - scenario 1)
-                    + 0.5 * (10 * 100 + 40 * 200) (operational - scenario 2)
-                    = 55_000
-
-    """
-
-    data = {}
-    data[ScenarioIndex(0)] = 200.0
-    data[ScenarioIndex(1)] = 300.0
-
-    demand_data = ScenarioSeriesData(scenario_series=data)
-
-    database = DataBase()
-    database.add_data("D", "demand", demand_data)
-
-    database.add_data("N", "spillage_cost", ConstantData(1))
-    database.add_data("N", "ens_cost", ConstantData(1_000))
-
-    database.add_data("G1", "p_max", ConstantData(200))
-    database.add_data("G1", "cost", ConstantData(40))
-
-    database.add_data("CAND", "op_cost", ConstantData(10))
-    database.add_data("CAND", "invest_cost", ConstantData(480))
-
-    demand = create_component(
-        model=DEMAND_MODEL,
-        id="D",
-    )
-
-    node = Node(model=NODE_WITH_SPILL_AND_ENS_MODEL, id="N")
-    network = Network("test")
-    network.add_node(node)
-    network.add_component(demand)
-    network.add_component(generator)
-    network.add_component(candidate)
-    network.connect(PortRef(demand, "balance_port"), PortRef(node, "balance_port"))
-    network.connect(PortRef(generator, "balance_port"), PortRef(node, "balance_port"))
-    network.connect(PortRef(candidate, "balance_port"), PortRef(node, "balance_port"))
-
-    scenarios = 2
-
-    xpansion = build_benders_decomposed_problem(
-        network,
-        database,
-        [TimeBlock(1, [0])],
-        scenarios,
-    )
-
-    data_output = {
-        "solution": {
-            "overall_cost": 55_000,
-            "values": {
-                "CAND_p_max": 100,
-            },
-        }
-    }
-    solution = BendersSolution(data_output)
-
-    assert xpansion.run()
-    decomposed_solution = xpansion.solution
-    if decomposed_solution is not None:  # For mypy only
-        assert decomposed_solution.is_close(
-            solution
-        ), f"Solution differs from expected: {decomposed_solution}"
-
-
-def test_benders_decomposed_multi_time_block_multi_scenario(
-    generator: Component,
-    candidate: Component,
-) -> None:
-    """
-    Simple generation xpansion problem on one node. One time block with one timestep each,
-    two scenarios, one thermal cluster candidate.
-
-    Demand = [200 200; 100 300]
-    Generator : P_max : 200, Cost : 40
-    Unsupplied energy : Cost : 1_000
-
-    -> [0 0; 0 100] of unsupplied energy
-    -> Total cost without investment = 0.5 * [(200 * 40) + (200 * 40)]
-                                     + 0.5 * [(100 * 40) + (200 * 40 + 100 * 1_000)]
-                                     = 64_000
-
-    Candidate : Invest cost : 480 / MW, Prod cost : 10
-
-    Optimal investment : 100 MW
-
-    -> Optimal cost = 480 * 100                   (investment)
-                    + 0.5 * (10 * 100 + 40 * 100) (operational - time block 1 scenario 1)
-                    + 0.5 * (10 * 100 + 40 * 100) (operational - time block 2 scenario 1)
-                    + 0.5 * (10 * 100)            (operational - time block 1 scenario 2)
-                    + 0.5 * (10 * 100 + 40 * 200) (operational - time block 2 scenario 2)
-                    = 58_000
-
-    """
-
-    data = pd.DataFrame(
-        [
-            [200, 200],
-            [100, 300],
-        ],
-        index=[0, 1],
-        columns=[0, 1],
-    )
-
-    demand_data = TimeScenarioSeriesData(time_scenario_series=data)
-
-    database = DataBase()
-    database.add_data("D", "demand", demand_data)
-
-    database.add_data("N", "spillage_cost", ConstantData(1))
-    database.add_data("N", "ens_cost", ConstantData(1_000))
-
-    database.add_data("G1", "p_max", ConstantData(200))
-    database.add_data("G1", "cost", ConstantData(40))
-
-    database.add_data("CAND", "op_cost", ConstantData(10))
-    database.add_data("CAND", "invest_cost", ConstantData(480))
-
-    demand = create_component(
-        model=DEMAND_MODEL,
-        id="D",
-    )
-
-    node = Node(model=NODE_WITH_SPILL_AND_ENS_MODEL, id="N")
-    network = Network("test")
-    network.add_node(node)
-    network.add_component(demand)
-    network.add_component(generator)
-    network.add_component(candidate)
-    network.connect(PortRef(demand, "balance_port"), PortRef(node, "balance_port"))
-    network.connect(PortRef(generator, "balance_port"), PortRef(node, "balance_port"))
-    network.connect(PortRef(candidate, "balance_port"), PortRef(node, "balance_port"))
-
-    scenarios = 2
-
-    xpansion = build_benders_decomposed_problem(
-        network,
-        database,
-        [TimeBlock(1, [0]), TimeBlock(2, [1])],
-        scenarios,
-    )
-
     data_output = {
         "solution": {
             "overall_cost": 58_000,
